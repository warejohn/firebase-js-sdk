--- conflicted
+++ resolved
@@ -25,19 +25,15 @@
 import { FirebaseFirestore, FirestoreDataConverter } from '../../index';
 import { ResourcePath } from '../../../src/model/path';
 import { AutoId } from '../../../src/util/misc';
-<<<<<<< HEAD
-import { tryCast } from './util';
 import { DocumentSnapshot } from './snapshot';
 import { invokeBatchGetDocumentsRpc } from '../../../src/remote/datastore';
 import { hardAssert } from '../../../src/util/assert';
-=======
 import { cast } from './util';
 import {
   validateArgType,
   validateCollectionPath,
   validateDocumentPath
 } from '../../../src/util/input_validation';
->>>>>>> 3361a63d
 
 /**
  * A reference to a particular document in a collection in the database.
@@ -257,7 +253,7 @@
 export function getDoc<T>(
   reference: firestore.DocumentReference<T>
 ): Promise<firestore.DocumentSnapshot<T>> {
-  const ref = tryCast(reference, DocumentReference) as DocumentReference<T>;
+  const ref = cast(reference, DocumentReference) as DocumentReference<T>;
   return ref.firestore._ensureClientConfigured().then(async datastore => {
     const result = await invokeBatchGetDocumentsRpc(datastore, [ref._key]);
     hardAssert(result.length === 1, 'Expected a single document result');
