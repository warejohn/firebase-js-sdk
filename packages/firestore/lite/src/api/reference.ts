--- conflicted
+++ resolved
@@ -38,16 +38,13 @@
 import { PlatformSupport } from '../../../src/platform/platform';
 import { applyFirestoreDataConverter } from '../../../src/api/database';
 import { DatabaseId } from '../../../src/core/database_info';
-<<<<<<< HEAD
 import { FieldPath } from './field_path';
-=======
 import { cast } from './util';
 import {
   validateArgType,
   validateCollectionPath,
   validateDocumentPath
 } from '../../../src/util/input_validation';
->>>>>>> 93d89cd4
 
 /**
  * A reference to a particular document in a collection in the database.
@@ -336,7 +333,7 @@
   value?: unknown,
   ...moreFieldsAndValues: unknown[]
 ): Promise<void> {
-  const ref = tryCast(reference, DocumentReference);
+  const ref = cast(reference, DocumentReference);
 
   // Kick off configuring the client, which freezes the settings.
   const configureClient = ref.firestore._ensureClientConfigured();
