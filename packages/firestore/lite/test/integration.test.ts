/**
 * @license
 * Copyright 2020 Google LLC
 *
 * Licensed under the Apache License, Version 2.0 (the "License");
 * you may not use this file except in compliance with the License.
 * You may obtain a copy of the License at
 *
 *   http://www.apache.org/licenses/LICENSE-2.0
 *
 * Unless required by applicable law or agreed to in writing, software
 * distributed under the License is distributed on an "AS IS" BASIS,
 * WITHOUT WARRANTIES OR CONDITIONS OF ANY KIND, either express or implied.
 * See the License for the specific language governing permissions and
 * limitations under the License.
 */

import { expect } from 'chai';

import { initializeApp } from '@firebase/app-exp';
import {
  Firestore,
  getFirestore,
  initializeFirestore
} from '../src/api/database';
import { withTestDb, withTestDoc } from './helpers';
import {
  parent,
  collection,
  CollectionReference,
  doc,
  DocumentReference,
  getDoc
} from '../src/api/reference';
import { expectEqual, expectNotEqual } from '../../test/util/helpers';
import { FieldValue } from '../../src/api/field_value';

describe('Firestore', () => {
  it('can provide setting', () => {
    const app = initializeApp(
      { apiKey: 'fake-api-key', projectId: 'test-project' },
      'test-app-initializeFirestore'
    );
    const fs1 = initializeFirestore(app, { host: 'localhost', ssl: false });
    expect(fs1).to.be.an.instanceOf(Firestore);
  });

  it('returns same instance', () => {
    const app = initializeApp(
      { apiKey: 'fake-api-key', projectId: 'test-project' },
      'test-app-getFirestore'
    );
    const fs1 = getFirestore(app);
    const fs2 = getFirestore(app);
    expect(fs1 === fs2).to.be.true;
  });

  it('cannot call initializeFirestore() twice', () => {
    const app = initializeApp(
      { apiKey: 'fake-api-key', projectId: 'test-project' },
      'test-app-initializeFirestore-twice'
    );
    initializeFirestore(app, { host: 'localhost', ssl: false });
    expect(() => {
      initializeFirestore(app, { host: 'localhost', ssl: false });
    }).to.throw(
      'Firestore has already been started and its settings can no longer be changed.'
    );
  });
});

describe('doc', () => {
  it('can provide name', () => {
    return withTestDb(db => {
      const result = doc(db, 'coll/doc');
      expect(result).to.be.an.instanceOf(DocumentReference);
      expect(result.id).to.equal('doc');
      expect(result.path).to.equal('coll/doc');
    });
  });

  it('validates path', () => {
    return withTestDb(db => {
      expect(() => doc(db, 'coll')).to.throw(
        'Invalid path (coll). Path points to a collection.'
      );
      expect(() => doc(db, '')).to.throw(
        'Invalid path (). Empty paths are not supported.'
      );
      expect(() => doc(collection(db, 'coll'), 'doc/coll')).to.throw(
        'Invalid path (coll/doc/coll). Path points to a collection.'
      );
      expect(() => doc(db, 'coll//doc')).to.throw(
        'Invalid path (coll//doc). Paths must not contain // in them.'
      );
    });
  });

  it('supports AutoId', () => {
    return withTestDb(db => {
      const coll = collection(db, 'coll');
      const ref = doc(coll);
      expect(ref.id.length).to.equal(20);
    });
  });
});

describe('collection', () => {
  it('can provide name', () => {
    return withTestDb(db => {
      const result = collection(db, 'coll/doc/subcoll');
      expect(result).to.be.an.instanceOf(CollectionReference);
      expect(result.id).to.equal('subcoll');
      expect(result.path).to.equal('coll/doc/subcoll');
    });
  });

  it('validates path', () => {
    return withTestDb(db => {
      expect(() => collection(db, 'coll/doc')).to.throw(
        'Invalid path (coll/doc). Path points to a document.'
      );
      expect(() => collection(doc(db, 'coll/doc'), '')).to.throw(
        'Invalid path (). Empty paths are not supported.'
      );
      expect(() => collection(doc(db, 'coll/doc'), 'coll/doc')).to.throw(
        'Invalid path (coll/doc/coll/doc). Path points to a document.'
      );
    });
  });
});

describe('parent', () => {
  it('returns CollectionReferences for DocumentReferences', () => {
    return withTestDb(db => {
      const coll = collection(db, 'coll/doc/coll');
      const result = parent(coll);
      expect(result).to.be.an.instanceOf(DocumentReference);
      expect(result!.path).to.equal('coll/doc');
    });
  });

  it('returns DocumentReferences for CollectionReferences', () => {
    return withTestDb(db => {
      const coll = doc(db, 'coll/doc');
      const result = parent(coll);
      expect(result).to.be.an.instanceOf(CollectionReference);
      expect(result.path).to.equal('coll');
    });
  });

  it('returns null for root collection', () => {
    return withTestDb(db => {
      const coll = collection(db, 'coll');
      const result = parent(coll);
      expect(result).to.be.null;
    });
  });
});

<<<<<<< HEAD
describe('getDoc()', () => {
  it('can get a non-existing document', () => {
    return withTestDoc(async docRef => {
      const docSnap = await getDoc(docRef);
      expect(docSnap.exists()).to.be.false;
    });
  });

  // TODO(firestorelite): Expand test coverage once we can write docs
=======
describe('FieldValue', () => {
  it('support equality checking with isEqual()', () => {
    expectEqual(FieldValue.delete(), FieldValue.delete());
    expectEqual(FieldValue.serverTimestamp(), FieldValue.serverTimestamp());
    expectNotEqual(FieldValue.delete(), FieldValue.serverTimestamp());
    // TODO(firestorelite): Add test when field value is available
    //expectNotEqual(FieldValue.delete(), documentId());
  });

  it('support instanceof checks', () => {
    expect(FieldValue.delete()).to.be.an.instanceOf(FieldValue);
    expect(FieldValue.serverTimestamp()).to.be.an.instanceOf(FieldValue);
    expect(FieldValue.increment(1)).to.be.an.instanceOf(FieldValue);
    expect(FieldValue.arrayUnion('a')).to.be.an.instanceOf(FieldValue);
    expect(FieldValue.arrayRemove('a')).to.be.an.instanceOf(FieldValue);
  });
>>>>>>> f6553cb2
});<|MERGE_RESOLUTION|>--- conflicted
+++ resolved
@@ -158,7 +158,6 @@
   });
 });
 
-<<<<<<< HEAD
 describe('getDoc()', () => {
   it('can get a non-existing document', () => {
     return withTestDoc(async docRef => {
@@ -168,7 +167,8 @@
   });
 
   // TODO(firestorelite): Expand test coverage once we can write docs
-=======
+});
+
 describe('FieldValue', () => {
   it('support equality checking with isEqual()', () => {
     expectEqual(FieldValue.delete(), FieldValue.delete());
@@ -185,5 +185,4 @@
     expect(FieldValue.arrayUnion('a')).to.be.an.instanceOf(FieldValue);
     expect(FieldValue.arrayRemove('a')).to.be.an.instanceOf(FieldValue);
   });
->>>>>>> f6553cb2
 });