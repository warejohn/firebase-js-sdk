/**
 * @license
 * Copyright 2020 Google LLC
 *
 * Licensed under the Apache License, Version 2.0 (the "License");
 * you may not use this file except in compliance with the License.
 * You may obtain a copy of the License at
 *
 *   http://www.apache.org/licenses/LICENSE-2.0
 *
 * Unless required by applicable law or agreed to in writing, software
 * distributed under the License is distributed on an "AS IS" BASIS,
 * WITHOUT WARRANTIES OR CONDITIONS OF ANY KIND, either express or implied.
 * See the License for the specific language governing permissions and
 * limitations under the License.
 */

import { expect } from 'chai';

import { Token } from '../../../src/api/credentials';
import {
  ComponentConfiguration,
  IndexedDbComponentProvider,
  MemoryComponentProvider
} from '../../../src/core/component_provider';
import { Observer } from '../../../src/core/event_manager';
import { Query } from '../../../src/core/query';
import { ViewSnapshot } from '../../../src/core/view_snapshot';
import { IndexedDbPersistence } from '../../../src/local/indexeddb_persistence';
import { LruParams } from '../../../src/local/lru_garbage_collector';
import {
  MemoryEagerDelegate,
  MemoryLruDelegate,
  MemoryPersistence
} from '../../../src/local/memory_persistence';
import {
  GarbageCollectionScheduler,
  Persistence,
  PersistenceTransaction,
  PersistenceTransactionMode
} from '../../../src/local/persistence';
import { PersistencePromise } from '../../../src/local/persistence_promise';
import { IndexedDbTransactionError } from '../../../src/local/simple_db';
import { Mutation } from '../../../src/model/mutation';
import { PlatformSupport } from '../../../src/platform/platform';
import * as api from '../../../src/protos/firestore_proto_api';
import { Connection, Stream } from '../../../src/remote/connection';
import { WriteRequest } from '../../../src/remote/persistent_stream';
import { StreamBridge } from '../../../src/remote/stream_bridge';
import { debugAssert, fail } from '../../../src/util/assert';
import { AsyncQueue } from '../../../src/util/async_queue';
<<<<<<< HEAD
import { FirestoreError } from '../../../src/util/error';
import { Deferred } from '../../../src/util/promise';

import { PersistenceAction } from './spec_test_runner';
=======
import { WriteRequest } from '../../../src/remote/persistent_stream';
import { encodeBase64 } from '../../../src/platform/base64';
import { FirestoreError } from '../../../src/util/error';
import { Token } from '../../../src/api/credentials';
import { Observer } from '../../../src/core/event_manager';
import { ViewSnapshot } from '../../../src/core/view_snapshot';
import { Query } from '../../../src/core/query';
import { Mutation } from '../../../src/model/mutation';
import { expect } from 'chai';
import { FakeDocument } from '../../util/test_platform';
import {
  SharedClientState,
  WebStorageSharedClientState
} from '../../../src/local/shared_client_state';
import { WindowLike } from '../../../src/util/types';
import { newSerializer } from '../../../src/platform/serializer';
>>>>>>> af0c4300

/**
 * A test-only MemoryPersistence implementation that is able to inject
 * transaction failures.
 */
export class MockMemoryPersistence extends MemoryPersistence {
  injectFailures: PersistenceAction[] = [];

  async runTransaction<T>(
    action: string,
    mode: PersistenceTransactionMode,
    transactionOperation: (
      transaction: PersistenceTransaction
    ) => PersistencePromise<T>
  ): Promise<T> {
    failTransactionIfNeeded(this.injectFailures, action);
    return super.runTransaction(action, mode, transactionOperation);
  }
}

/**
 * A test-only IndexedDbPersistence implementation that is able to inject
 * transaction failures.
 */
export class MockIndexedDbPersistence extends IndexedDbPersistence {
  injectFailures: PersistenceAction[] = [];

  async runTransaction<T>(
    action: string,
    mode: PersistenceTransactionMode,
    transactionOperation: (
      transaction: PersistenceTransaction
    ) => PersistencePromise<T>
  ): Promise<T> {
    failTransactionIfNeeded(this.injectFailures, action);
    return super.runTransaction(action, mode, transactionOperation);
  }
}

/**
 * Shared failure handler between MockIndexedDbPersistence and
 * MockMemoryPersistence that can inject transaction failures.
 */
function failTransactionIfNeeded(
  failActions: PersistenceAction[],
  actionName: string
): void {
  const shouldFail =
    failActions.indexOf(actionName as PersistenceAction) !== -1;
  if (shouldFail) {
    throw new IndexedDbTransactionError(
      new Error('Simulated retryable error: ' + actionName)
    );
  }
}

export class MockIndexedDbComponentProvider extends IndexedDbComponentProvider {
  persistence!: MockIndexedDbPersistence;

  constructor(
    private readonly window: WindowLike,
    private readonly document: FakeDocument
  ) {
    super();
  }

  createGarbageCollectionScheduler(
    cfg: ComponentConfiguration
  ): GarbageCollectionScheduler | null {
    return null;
  }

  createSharedClientState(cfg: ComponentConfiguration): SharedClientState {
    const persistenceKey = IndexedDbPersistence.buildStoragePrefix(
      cfg.databaseInfo
    );
    return new WebStorageSharedClientState(
      this.window,
      cfg.asyncQueue,
      persistenceKey,
      cfg.clientId,
      cfg.initialUser
    );
  }

  createPersistence(cfg: ComponentConfiguration): MockIndexedDbPersistence {
    debugAssert(
      cfg.persistenceSettings.durable,
      'Can only start durable persistence'
    );

    const persistenceKey = IndexedDbPersistence.buildStoragePrefix(
      cfg.databaseInfo
    );
    const serializer = newSerializer(cfg.databaseInfo.databaseId);

    return new MockIndexedDbPersistence(
      /* allowTabSynchronization= */ true,
      persistenceKey,
      cfg.clientId,
      LruParams.withCacheSize(cfg.persistenceSettings.cacheSizeBytes),
      cfg.asyncQueue,
      this.window,
      this.document,
      serializer,
      this.sharedClientState,
      cfg.persistenceSettings.forceOwningTab
    );
  }
}

export class MockMemoryComponentProvider extends MemoryComponentProvider {
  persistence!: MockMemoryPersistence;

  constructor(private readonly gcEnabled: boolean) {
    super();
  }

  createGarbageCollectionScheduler(
    cfg: ComponentConfiguration
  ): GarbageCollectionScheduler | null {
    return null;
  }

  createPersistence(cfg: ComponentConfiguration): Persistence {
    debugAssert(
      !cfg.persistenceSettings.durable,
      'Can only start memory persistence'
    );
    return new MockMemoryPersistence(
      this.gcEnabled
        ? MemoryEagerDelegate.factory
        : p => new MemoryLruDelegate(p, LruParams.DEFAULT)
    );
  }
}

export class MockConnection implements Connection {
  watchStream: StreamBridge<
    api.ListenRequest,
    api.ListenResponse
  > | null = null;
  writeStream: StreamBridge<api.WriteRequest, api.WriteResponse> | null = null;
  /**
   * Used to make sure a write was actually sent out on the network before the
   * test runner continues.
   */
  writeSendBarriers: Array<Deferred<api.WriteRequest>> = [];

  /**
   * The set of mutations sent out before there was a corresponding
   * writeSendBarrier.
   */
  earlyWrites: api.WriteRequest[] = [];

  /** The total number of requests sent to the watch stream. */
  watchStreamRequestCount = 0;

  /** The total number of requests sent to the write stream. */
  writeStreamRequestCount = 0;

  nextWriteStreamToken = 0;

  constructor(private queue: AsyncQueue) {}

  /**
   * Tracks the currently active watch targets as detected by the mock watch
   * stream, as a mapping from target ID to query Target.
   */
  activeTargets: { [targetId: number]: api.Target } = {};

  /** A Deferred that is resolved once watch opens. */
  watchOpen = new Deferred<void>();

  /** Whether the Watch stream is open. */
  isWatchOpen = false;

  invokeRPC<Req>(rpcName: string, request: Req): never {
    throw new Error('Not implemented!');
  }

  invokeStreamingRPC<Req>(rpcName: string, request: Req): never {
    throw new Error('Not implemented!');
  }

  waitForWriteRequest(): Promise<api.WriteRequest> {
    const earlyWrite = this.earlyWrites.shift();
    if (earlyWrite) {
      return Promise.resolve(earlyWrite);
    }
    const barrier = new Deferred<WriteRequest>();
    this.writeSendBarriers.push(barrier);
    return barrier.promise;
  }

  waitForWatchOpen(): Promise<void> {
    return this.watchOpen.promise;
  }

  ackWrite(
    commitTime?: api.Timestamp,
    mutationResults?: api.WriteResult[]
  ): void {
    this.writeStream!.callOnMessage({
      // Convert to base64 string so it can later be parsed into ByteString.
      streamToken: encodeBase64(
        'write-stream-token-' + this.nextWriteStreamToken
      ),
      commitTime,
      writeResults: mutationResults
    });
    this.nextWriteStreamToken++;
  }

  failWrite(err: FirestoreError): void {
    this.resetAndCloseWriteStream(err);
  }

  private resetAndCloseWriteStream(err?: FirestoreError): void {
    this.writeSendBarriers = [];
    this.earlyWrites = [];
    this.writeStream!.callOnClose(err);
    this.writeStream = null;
  }

  failWatchStream(err?: FirestoreError): void {
    this.resetAndCloseWatchStream(err);
  }

  private resetAndCloseWatchStream(err?: FirestoreError): void {
    this.activeTargets = {};
    this.watchOpen = new Deferred<void>();
    this.watchStream!.callOnClose(err);
    this.watchStream = null;
    this.isWatchOpen = false;
  }

  openStream<Req, Resp>(
    rpcName: string,
    token: Token | null
  ): Stream<Req, Resp> {
    if (rpcName === 'Write') {
      if (this.writeStream !== null) {
        throw new Error('write stream opened twice');
      }
      let firstCall = true;
      const writeStream = new StreamBridge<WriteRequest, api.WriteResponse>({
        sendFn: (request: WriteRequest) => {
          ++this.writeStreamRequestCount;
          if (firstCall) {
            debugAssert(
              !!request.database,
              'projectId must be set in the first message'
            );
            debugAssert(
              !request.writes,
              'mutations must not be set in first request'
            );
            this.ackWrite(); // just send the token
            firstCall = false;
            return;
          }

          debugAssert(
            !!request.streamToken,
            'streamToken must be set on all writes'
          );
          debugAssert(!!request.writes, 'writes must be set on all writes');

          const barrier = this.writeSendBarriers.shift();
          if (!barrier) {
            // The test runner hasn't set up the barrier yet, so we queue
            // up this mutation to provide to the barrier promise when it
            // arrives.
            this.earlyWrites.push(request);
          } else {
            // The test runner is waiting on a write invocation, now that we
            // have it we can resolve the write send barrier. If we add
            // (automatic) batching support we need to make sure the number of
            // batches matches the number of calls to waitForWriteRequest.
            barrier.resolve(request);
          }
        },
        closeFn: () => {
          this.resetAndCloseWriteStream();
        }
      });
      this.queue.enqueueAndForget(async () => {
        if (this.writeStream === writeStream) {
          writeStream.callOnOpen();
        }
      });
      this.writeStream = writeStream;
      // Replace 'any' with conditional types.
      return writeStream as any; // eslint-disable-line @typescript-eslint/no-explicit-any
    } else {
      debugAssert(rpcName === 'Listen', 'Unexpected rpc name: ' + rpcName);
      if (this.watchStream !== null) {
        throw new Error('Stream opened twice!');
      }
      const watchStream = new StreamBridge<
        api.ListenRequest,
        api.ListenResponse
      >({
        sendFn: (request: api.ListenRequest) => {
          ++this.watchStreamRequestCount;
          if (request.addTarget) {
            const targetId = request.addTarget.targetId!;
            this.activeTargets[targetId] = request.addTarget;
          } else if (request.removeTarget) {
            delete this.activeTargets[request.removeTarget];
          } else {
            fail('Invalid listen request');
          }
        },
        closeFn: () => {
          this.resetAndCloseWatchStream();
        }
      });
      // Call on open immediately after returning
      this.queue.enqueueAndForget(async () => {
        if (this.watchStream === watchStream) {
          watchStream.callOnOpen();
          this.isWatchOpen = true;
          this.watchOpen.resolve();
        }
      });
      this.watchStream = watchStream;
      // Replace 'any' with conditional types.
      return this.watchStream as any; // eslint-disable-line @typescript-eslint/no-explicit-any
    }
  }
}

/**
 * An Observer<ViewSnapshot> that forwards events to the provided callback.
 */
export class EventAggregator implements Observer<ViewSnapshot> {
  constructor(
    private query: Query,
    private pushEvent: (e: QueryEvent) => void
  ) {}

  next(view: ViewSnapshot): void {
    this.pushEvent({
      query: view.query,
      view
    });
  }

  error(error: Error): void {
    expect(error.name).to.equal('FirebaseError');
    this.pushEvent({ query: this.query, error: error as FirestoreError });
  }
}

/**
 * FIFO queue that tracks all outstanding mutations for a single test run.
 * As these mutations are shared among the set of active clients, any client can
 * add or retrieve mutations.
 */
// PORTING NOTE: Multi-tab only.
export class SharedWriteTracker {
  private writes: Mutation[][] = [];

  push(write: Mutation[]): void {
    this.writes.push(write);
  }

  peek(): Mutation[] {
    debugAssert(this.writes.length > 0, 'No pending mutations');
    return this.writes[0];
  }

  shift(): Mutation[] {
    debugAssert(this.writes.length > 0, 'No pending mutations');
    return this.writes.shift()!;
  }
}

/**
 * Interface used for object that contain exactly one of either a view snapshot
 * or an error for the given query.
 */
export interface QueryEvent {
  query: Query;
  view?: ViewSnapshot;
  error?: FirestoreError;
}<|MERGE_RESOLUTION|>--- conflicted
+++ resolved
@@ -15,46 +15,33 @@
  * limitations under the License.
  */
 
-import { expect } from 'chai';
-
-import { Token } from '../../../src/api/credentials';
 import {
   ComponentConfiguration,
   IndexedDbComponentProvider,
   MemoryComponentProvider
 } from '../../../src/core/component_provider';
-import { Observer } from '../../../src/core/event_manager';
-import { Query } from '../../../src/core/query';
-import { ViewSnapshot } from '../../../src/core/view_snapshot';
-import { IndexedDbPersistence } from '../../../src/local/indexeddb_persistence';
-import { LruParams } from '../../../src/local/lru_garbage_collector';
-import {
-  MemoryEagerDelegate,
-  MemoryLruDelegate,
-  MemoryPersistence
-} from '../../../src/local/memory_persistence';
 import {
   GarbageCollectionScheduler,
   Persistence,
   PersistenceTransaction,
   PersistenceTransactionMode
 } from '../../../src/local/persistence';
+import { IndexedDbPersistence } from '../../../src/local/indexeddb_persistence';
 import { PersistencePromise } from '../../../src/local/persistence_promise';
 import { IndexedDbTransactionError } from '../../../src/local/simple_db';
-import { Mutation } from '../../../src/model/mutation';
-import { PlatformSupport } from '../../../src/platform/platform';
+import { debugAssert, fail } from '../../../src/util/assert';
+import {
+  MemoryEagerDelegate,
+  MemoryLruDelegate,
+  MemoryPersistence
+} from '../../../src/local/memory_persistence';
+import { LruParams } from '../../../src/local/lru_garbage_collector';
+import { PersistenceAction } from './spec_test_runner';
+import { Connection, Stream } from '../../../src/remote/connection';
+import { StreamBridge } from '../../../src/remote/stream_bridge';
 import * as api from '../../../src/protos/firestore_proto_api';
-import { Connection, Stream } from '../../../src/remote/connection';
-import { WriteRequest } from '../../../src/remote/persistent_stream';
-import { StreamBridge } from '../../../src/remote/stream_bridge';
-import { debugAssert, fail } from '../../../src/util/assert';
+import { Deferred } from '../../../src/util/promise';
 import { AsyncQueue } from '../../../src/util/async_queue';
-<<<<<<< HEAD
-import { FirestoreError } from '../../../src/util/error';
-import { Deferred } from '../../../src/util/promise';
-
-import { PersistenceAction } from './spec_test_runner';
-=======
 import { WriteRequest } from '../../../src/remote/persistent_stream';
 import { encodeBase64 } from '../../../src/platform/base64';
 import { FirestoreError } from '../../../src/util/error';
@@ -71,7 +58,6 @@
 } from '../../../src/local/shared_client_state';
 import { WindowLike } from '../../../src/util/types';
 import { newSerializer } from '../../../src/platform/serializer';
->>>>>>> af0c4300
 
 /**
  * A test-only MemoryPersistence implementation that is able to inject
