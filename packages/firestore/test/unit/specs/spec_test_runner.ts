/**
 * @license
 * Copyright 2017 Google LLC
 *
 * Licensed under the Apache License, Version 2.0 (the "License");
 * you may not use this file except in compliance with the License.
 * You may obtain a copy of the License at
 *
 *   http://www.apache.org/licenses/LICENSE-2.0
 *
 * Unless required by applicable law or agreed to in writing, software
 * distributed under the License is distributed on an "AS IS" BASIS,
 * WITHOUT WARRANTIES OR CONDITIONS OF ANY KIND, either express or implied.
 * See the License for the specific language governing permissions and
 * limitations under the License.
 */

import { expect } from 'chai';

import { EmptyCredentialsProvider } from '../../../src/api/credentials';
import { User } from '../../../src/auth/user';
import { ComponentConfiguration } from '../../../src/core/component_provider';
import { DatabaseInfo } from '../../../src/core/database_info';
import {
  EventManager,
  Observer,
  QueryListener
} from '../../../src/core/event_manager';
import { PersistenceSettings } from '../../../src/core/firestore_client';
import { Query } from '../../../src/core/query';
import { SnapshotVersion } from '../../../src/core/snapshot_version';
import { SyncEngine } from '../../../src/core/sync_engine';
import { TargetId } from '../../../src/core/types';
import {
  ChangeType,
  DocumentViewChange
} from '../../../src/core/view_snapshot';
import { IndexedDbPersistence } from '../../../src/local/indexeddb_persistence';
import {
  DbPrimaryClient,
  DbPrimaryClientKey,
  SchemaConverter,
  SCHEMA_VERSION
} from '../../../src/local/indexeddb_schema';
import { LocalStore } from '../../../src/local/local_store';
import { LruParams } from '../../../src/local/lru_garbage_collector';
import {
  ClientId,
  SharedClientState
} from '../../../src/local/shared_client_state';
import { SimpleDb } from '../../../src/local/simple_db';
import { TargetData, TargetPurpose } from '../../../src/local/target_data';
import { DocumentOptions } from '../../../src/model/document';
import { DocumentKey } from '../../../src/model/document_key';
import { Mutation } from '../../../src/model/mutation';
<<<<<<< HEAD
import { JsonObject } from '../../../src/model/object_value';
import { PlatformSupport } from '../../../src/platform/platform';
=======
>>>>>>> af0c4300
import * as api from '../../../src/protos/firestore_proto_api';
import { Datastore, newDatastore } from '../../../src/remote/datastore';
import { ExistenceFilter } from '../../../src/remote/existence_filter';
import { RemoteStore } from '../../../src/remote/remote_store';
import { mapCodeFromRpcCode } from '../../../src/remote/rpc_error';
import {
  JsonProtoSerializer,
  toMutation,
  toTarget,
  toVersion
} from '../../../src/remote/serializer';
import {
  DocumentWatchChange,
  ExistenceFilterChange,
  WatchChange,
  WatchTargetChange,
  WatchTargetChangeState
} from '../../../src/remote/watch_change';
import { debugAssert, fail } from '../../../src/util/assert';
import { AsyncQueue, TimerId } from '../../../src/util/async_queue';
import { ByteString } from '../../../src/util/byte_string';
import { FirestoreError } from '../../../src/util/error';
import { primitiveComparator } from '../../../src/util/misc';
import { forEach, objectSize } from '../../../src/util/obj';
import { ObjectMap } from '../../../src/util/obj_map';
import { Deferred, sequence } from '../../../src/util/promise';
import { SortedSet } from '../../../src/util/sorted_set';
import {
  byteStringFromString,
  deletedDoc,
  deleteMutation,
  doc,
  filter,
  key,
  orderBy,
  patchMutation,
  path,
  setMutation,
  stringFromBase64String,
  TestSnapshotVersion,
  validateFirestoreError,
  version
} from '../../util/helpers';
import { encodeWatchChange } from '../../util/spec_test_helpers';
import {
  clearTestPersistence,
  INDEXEDDB_TEST_DATABASE_NAME,
  TEST_DATABASE_ID,
  TEST_PERSISTENCE_KEY,
  TEST_SERIALIZER
} from '../local/persistence_test_helpers';

import { MULTI_CLIENT_TAG } from './describe_spec';
import { ActiveTargetMap, ActiveTargetSpec } from './spec_builder';
import {
  EventAggregator,
  MockConnection,
  MockIndexedDbComponentProvider,
  MockIndexedDbPersistence,
  MockMemoryComponentProvider,
  MockMemoryPersistence,
  QueryEvent,
  SharedWriteTracker
} from './spec_test_components';
<<<<<<< HEAD
=======
import { IndexedDbPersistence } from '../../../src/local/indexeddb_persistence';
import { encodeBase64 } from '../../../src/platform/base64';
import {
  FakeDocument,
  SharedFakeWebStorage,
  testWindow
} from '../../util/test_platform';
>>>>>>> af0c4300

const ARBITRARY_SEQUENCE_NUMBER = 2;

export function parseQuery(querySpec: string | SpecQuery): Query {
  if (typeof querySpec === 'string') {
    return Query.atPath(path(querySpec));
  } else {
    let query = new Query(path(querySpec.path), querySpec.collectionGroup);
    if (querySpec.limit) {
      query =
        querySpec.limitType === 'LimitToFirst'
          ? query.withLimitToFirst(querySpec.limit)
          : query.withLimitToLast(querySpec.limit);
    }
    if (querySpec.filters) {
      querySpec.filters.forEach(([field, op, value]) => {
        query = query.addFilter(filter(field, op, value));
      });
    }
    if (querySpec.orderBys) {
      querySpec.orderBys.forEach(([filter, direction]) => {
        query = query.addOrderBy(orderBy(filter, direction));
      });
    }
    return query;
  }
}

abstract class TestRunner {
  protected queue: AsyncQueue;

  // Initialized asynchronously via start().
  private connection!: MockConnection;
  private eventManager!: EventManager;
  private syncEngine!: SyncEngine;

  private eventList: QueryEvent[] = [];
  private acknowledgedDocs: string[];
  private rejectedDocs: string[];
  private snapshotsInSyncListeners: Array<Observer<void>>;
  private snapshotsInSyncEvents = 0;

  protected document = new FakeDocument();
  private queryListeners = new ObjectMap<Query, QueryListener>(
    q => q.canonicalId(),
    (l, r) => l.isEqual(r)
  );

  private expectedActiveLimboDocs: DocumentKey[];
  private expectedEnqueuedLimboDocs: DocumentKey[];
  private expectedActiveTargets: Map<TargetId, ActiveTargetSpec>;

  private networkEnabled = true;

  // Initialized asynchronously via start().
  private datastore!: Datastore;
  private localStore!: LocalStore;
  private remoteStore!: RemoteStore;
  private persistence!: MockMemoryPersistence | MockIndexedDbPersistence;
  protected sharedClientState!: SharedClientState;

  private useGarbageCollection: boolean;
  private numClients: number;
  private maxConcurrentLimboResolutions?: number;
  private databaseInfo: DatabaseInfo;

  protected user = User.UNAUTHENTICATED;
  protected clientId: ClientId;

  private started = false;
  private serializer: JsonProtoSerializer;

  constructor(
    private sharedWrites: SharedWriteTracker,
    private persistenceSettings: PersistenceSettings,
    clientIndex: number,
    config: SpecConfig
  ) {
    this.clientId = `client${clientIndex}`;
    this.databaseInfo = new DatabaseInfo(
      TEST_DATABASE_ID,
      TEST_PERSISTENCE_KEY,
      'host',
      /*ssl=*/ false,
      /*forceLongPolling=*/ false
    );

    // TODO(mrschmidt): During client startup in `firestore_client`, we block
    // the AsyncQueue from executing any operation. We should mimic this in the
    // setup of the spec tests.
    this.queue = new AsyncQueue();
    this.queue.skipDelaysForTimerId(TimerId.ListenStreamConnectionBackoff);

    this.serializer = new JsonProtoSerializer(
      this.databaseInfo.databaseId,
      /* useProto3Json= */ true
    );

    this.useGarbageCollection = config.useGarbageCollection;
    this.numClients = config.numClients;
    this.maxConcurrentLimboResolutions = config.maxConcurrentLimboResolutions;
    this.expectedActiveLimboDocs = [];
    this.expectedEnqueuedLimboDocs = [];
    this.expectedActiveTargets = new Map<TargetId, ActiveTargetSpec>();
    this.acknowledgedDocs = [];
    this.rejectedDocs = [];
    this.snapshotsInSyncListeners = [];
  }

  async start(): Promise<void> {
    this.connection = new MockConnection(this.queue);
    this.datastore = newDatastore(
      this.connection,
      new EmptyCredentialsProvider(),
      this.serializer
    );

    const componentProvider = await this.initializeComponentProvider(
      {
        asyncQueue: this.queue,
        databaseInfo: this.databaseInfo,
        datastore: this.datastore,
        clientId: this.clientId,
        initialUser: this.user,
        maxConcurrentLimboResolutions:
          this.maxConcurrentLimboResolutions ?? Number.MAX_SAFE_INTEGER,
        persistenceSettings: this.persistenceSettings
      },
      this.useGarbageCollection
    );

    this.sharedClientState = componentProvider.sharedClientState;
    this.persistence = componentProvider.persistence;
    this.localStore = componentProvider.localStore;
    this.remoteStore = componentProvider.remoteStore;
    this.syncEngine = componentProvider.syncEngine;
    this.eventManager = componentProvider.eventManager;

    await this.persistence.setDatabaseDeletedListener(async () => {
      await this.shutdown();
    });

    this.started = true;
  }

  protected abstract initializeComponentProvider(
    configuration: ComponentConfiguration,
    gcEnabled: boolean
  ): Promise<MockIndexedDbComponentProvider | MockMemoryComponentProvider>;

  get isPrimaryClient(): boolean {
    return this.syncEngine.isPrimaryClient;
  }

  async shutdown(): Promise<void> {
    await this.queue.enqueueAndInitiateShutdown(async () => {
      if (this.started) {
        await this.doShutdown();
      }
    });
  }

  /** Runs a single SpecStep on this runner. */
  async run(step: SpecStep): Promise<void> {
    await this.doStep(step);
    await this.queue.drain();
    this.validateExpectedSnapshotEvents(step.expectedSnapshotEvents!);
    await this.validateExpectedState(step.expectedState!);
    this.validateSnapshotsInSyncEvents(step.expectedSnapshotsInSyncEvents);
    this.eventList = [];
    this.rejectedDocs = [];
    this.acknowledgedDocs = [];
  }

  private doStep(step: SpecStep): Promise<void> {
    if ('userListen' in step) {
      return this.doListen(step.userListen!);
    } else if ('userUnlisten' in step) {
      return this.doUnlisten(step.userUnlisten!);
    } else if ('userSet' in step) {
      return this.doSet(step.userSet!);
    } else if ('userPatch' in step) {
      return this.doPatch(step.userPatch!);
    } else if ('userDelete' in step) {
      return this.doDelete(step.userDelete!);
    } else if ('addSnapshotsInSyncListener' in step) {
      return this.doAddSnapshotsInSyncListener();
    } else if ('removeSnapshotsInSyncListener' in step) {
      return this.doRemoveSnapshotsInSyncListener();
    } else if ('watchAck' in step) {
      return this.doWatchAck(step.watchAck!);
    } else if ('watchCurrent' in step) {
      return this.doWatchCurrent(step.watchCurrent!);
    } else if ('watchRemove' in step) {
      return this.doWatchRemove(step.watchRemove!);
    } else if ('watchEntity' in step) {
      return this.doWatchEntity(step.watchEntity!);
    } else if ('watchFilter' in step) {
      return this.doWatchFilter(step.watchFilter!);
    } else if ('watchSnapshot' in step) {
      return this.doWatchSnapshot(step.watchSnapshot!);
    } else if ('watchReset' in step) {
      return this.doWatchReset(step.watchReset!);
    } else if ('watchStreamClose' in step) {
      return this.doWatchStreamClose(step.watchStreamClose!);
    } else if ('writeAck' in step) {
      return this.doWriteAck(step.writeAck!);
    } else if ('failWrite' in step) {
      return this.doFailWrite(step.failWrite!);
    } else if ('runTimer' in step) {
      return this.doRunTimer(step.runTimer!);
    } else if ('drainQueue' in step) {
      return this.doDrainQueue();
    } else if ('enableNetwork' in step) {
      return step.enableNetwork!
        ? this.doEnableNetwork()
        : this.doDisableNetwork();
    } else if ('clearPersistence' in step) {
      return this.doClearPersistence();
    } else if ('restart' in step) {
      return this.doRestart();
    } else if ('shutdown' in step) {
      return this.doShutdown();
    } else if ('applyClientState' in step) {
      // PORTING NOTE: Only used by web multi-tab tests.
      return this.doApplyClientState(step.applyClientState!);
    } else if ('changeUser' in step) {
      return this.doChangeUser(step.changeUser!);
    } else if ('failDatabase' in step) {
      return step.failDatabase
        ? this.doFailDatabase(step.failDatabase!)
        : this.doRecoverDatabase();
    } else {
      return fail('Unknown step: ' + JSON.stringify(step));
    }
  }

  private async doListen(listenSpec: SpecUserListen): Promise<void> {
    let targetFailed = false;

    const querySpec = listenSpec[1];
    const query = parseQuery(querySpec);
    const aggregator = new EventAggregator(query, e => {
      if (e.error) {
        targetFailed = true;
      }
      this.pushEvent(e);
    });
    // TODO(dimond): Allow customizing listen options in spec tests
    const options = {
      includeMetadataChanges: true,
      waitForSyncWhenOnline: false
    };
    const queryListener = new QueryListener(query, aggregator, options);
    this.queryListeners.set(query, queryListener);

    await this.queue.enqueue(() => this.eventManager.listen(queryListener));

    if (targetFailed) {
      expect(this.persistence.injectFailures).contains('Allocate target');
    } else {
      // Skip the backoff that may have been triggered by a previous call to
      // `watchStreamCloses()`.
      if (
        this.queue.containsDelayedOperation(
          TimerId.ListenStreamConnectionBackoff
        )
      ) {
        await this.queue.runAllDelayedOperationsUntil(
          TimerId.ListenStreamConnectionBackoff
        );
      }

      if (this.isPrimaryClient && this.networkEnabled) {
        // Open should always have happened after a listen
        await this.connection.waitForWatchOpen();
      }
    }
  }

  private async doUnlisten(listenSpec: SpecUserUnlisten): Promise<void> {
    // TODO(dimond): make sure correct target IDs are assigned
    // let targetId = listenSpec[0];
    const querySpec = listenSpec[1];
    const query = parseQuery(querySpec);
    const eventEmitter = this.queryListeners.get(query);
    debugAssert(!!eventEmitter, 'There must be a query to unlisten too!');
    this.queryListeners.delete(query);
    await this.queue.enqueue(() => this.eventManager.unlisten(eventEmitter!));
  }

  private doSet(setSpec: SpecUserSet): Promise<void> {
    return this.doMutations([setMutation(setSpec[0], setSpec[1])]);
  }

  private doPatch(patchSpec: SpecUserPatch): Promise<void> {
    return this.doMutations([patchMutation(patchSpec[0], patchSpec[1])]);
  }

  private doDelete(deleteSpec: SpecUserDelete): Promise<void> {
    const key: string = deleteSpec;
    return this.doMutations([deleteMutation(key)]);
  }

  private doAddSnapshotsInSyncListener(): Promise<void> {
    const observer = {
      next: () => {
        this.snapshotsInSyncEvents += 1;
      },
      error: () => {}
    };
    this.snapshotsInSyncListeners.push(observer);
    this.eventManager.addSnapshotsInSyncListener(observer);
    return Promise.resolve();
  }

  private doRemoveSnapshotsInSyncListener(): Promise<void> {
    const removeObs = this.snapshotsInSyncListeners.pop();
    if (removeObs) {
      this.eventManager.removeSnapshotsInSyncListener(removeObs);
    } else {
      throw new Error('There must be a listener to unlisten to');
    }
    return Promise.resolve();
  }

  private doMutations(mutations: Mutation[]): Promise<void> {
    const documentKeys = mutations.map(val => val.key.path.toString());
    const syncEngineCallback = new Deferred<void>();
    syncEngineCallback.promise.then(
      () => this.acknowledgedDocs.push(...documentKeys),
      () => this.rejectedDocs.push(...documentKeys)
    );

    if (
      this.persistence.injectFailures.indexOf('Locally write mutations') === -1
    ) {
      this.sharedWrites.push(mutations);
    }

    return this.queue.enqueue(() => {
      return this.syncEngine.write(mutations, syncEngineCallback);
    });
  }

  private doWatchAck(ackedTargets: SpecWatchAck): Promise<void> {
    const change = new WatchTargetChange(
      WatchTargetChangeState.Added,
      ackedTargets
    );
    return this.doWatchEvent(change);
  }

  private doWatchCurrent(currentTargets: SpecWatchCurrent): Promise<void> {
    const targets = currentTargets[0];
    const resumeToken = byteStringFromString(currentTargets[1]);
    const change = new WatchTargetChange(
      WatchTargetChangeState.Current,
      targets,
      resumeToken
    );
    return this.doWatchEvent(change);
  }

  private doWatchReset(targetIds: SpecWatchReset): Promise<void> {
    const change = new WatchTargetChange(
      WatchTargetChangeState.Reset,
      targetIds
    );
    return this.doWatchEvent(change);
  }

  private doWatchRemove(removed: SpecWatchRemove): Promise<void> {
    const cause =
      removed.cause &&
      new FirestoreError(
        mapCodeFromRpcCode(removed.cause.code),
        removed.cause.message
      );
    const change = new WatchTargetChange(
      WatchTargetChangeState.Removed,
      removed.targetIds,
      ByteString.EMPTY_BYTE_STRING,
      cause || null
    );
    if (cause) {
      // Make sure that the target is active and can be removed.
      // Technically removing an unknown target is valid (e.g. it could race
      // with a server-side removal), but we want to pay extra careful
      // attention in tests that we only remove targets we listened too.
      removed.targetIds.forEach(targetId => {
        expect(
          this.connection.activeTargets[targetId],
          'Removing a non-active target'
        ).to.exist;
        delete this.connection.activeTargets[targetId];
      });
    }
    return this.doWatchEvent(change);
  }

  private doWatchEntity(watchEntity: SpecWatchEntity): Promise<void> {
    if (watchEntity.docs) {
      debugAssert(
        !watchEntity.doc,
        'Exactly one of `doc` or `docs` needs to be set'
      );
      return sequence(watchEntity.docs, (specDocument: SpecDocument) => {
        return this.doWatchEntity({
          doc: specDocument,
          targets: watchEntity.targets,
          removedTargets: watchEntity.removedTargets
        });
      });
    } else if (watchEntity.doc) {
      const document = watchEntity.doc.value
        ? doc(
            watchEntity.doc.key,
            watchEntity.doc.version,
            watchEntity.doc.value,
            watchEntity.doc.options
          )
        : deletedDoc(watchEntity.doc.key, watchEntity.doc.version);
      const change = new DocumentWatchChange(
        watchEntity.targets || [],
        watchEntity.removedTargets || [],
        document.key,
        document
      );
      return this.doWatchEvent(change);
    } else if (watchEntity.key) {
      const documentKey = key(watchEntity.key);
      const change = new DocumentWatchChange(
        watchEntity.targets || [],
        watchEntity.removedTargets || [],
        documentKey,
        null
      );
      return this.doWatchEvent(change);
    } else {
      return fail('Either doc or docs must be set');
    }
  }

  private doWatchFilter(watchFilter: SpecWatchFilter): Promise<void> {
    const targetIds: TargetId[] = watchFilter[0];
    debugAssert(
      targetIds.length === 1,
      'ExistenceFilters currently support exactly one target only.'
    );
    const keys = watchFilter.slice(1);
    const filter = new ExistenceFilter(keys.length);
    const change = new ExistenceFilterChange(targetIds[0], filter);
    return this.doWatchEvent(change);
  }

  private doWatchSnapshot(watchSnapshot: SpecWatchSnapshot): Promise<void> {
    // The client will only respond to watchSnapshots if they are on a target
    // change with an empty set of target IDs. So we should be sure to send a
    // separate event.
    const protoJSON: api.ListenResponse = {
      targetChange: {
        readTime: toVersion(this.serializer, version(watchSnapshot.version)),
        // Convert to base64 string so it can later be parsed into ByteString.
        resumeToken: encodeBase64(watchSnapshot.resumeToken || ''),
        targetIds: watchSnapshot.targetIds
      }
    };
    this.connection.watchStream!.callOnMessage(protoJSON);

    // Put a no-op in the queue so that we know when any outstanding RemoteStore
    // writes on the network are complete.
    return this.queue.enqueue(async () => {});
  }

  private async doWatchEvent(watchChange: WatchChange): Promise<void> {
    const protoJSON = encodeWatchChange(watchChange);
    this.connection.watchStream!.callOnMessage(protoJSON);

    // Put a no-op in the queue so that we know when any outstanding RemoteStore
    // writes on the network are complete.
    return this.queue.enqueue(async () => {});
  }

  private async doWatchStreamClose(spec: SpecWatchStreamClose): Promise<void> {
    this.connection.failWatchStream(
      new FirestoreError(
        mapCodeFromRpcCode(spec.error.code),
        spec.error.message
      )
    );
    // The watch stream should re-open if we have active listeners.
    if (spec.runBackoffTimer && !this.queryListeners.isEmpty()) {
      await this.queue.runAllDelayedOperationsUntil(
        TimerId.ListenStreamConnectionBackoff
      );
      await this.connection.waitForWatchOpen();
    }
  }

  /** Validates that a write was sent and matches the expected write. */
  private validateNextWriteRequest(mutations: Mutation[]): Promise<void> {
    // Make sure this write was sent on the wire and it matches the expected
    // write.
    return this.connection.waitForWriteRequest().then(request => {
      const writes = request.writes!;
      expect(writes.length).to.equal(mutations.length);
      for (let i = 0; i < writes.length; ++i) {
        expect(writes[i]).to.deep.equal(
          toMutation(this.serializer, mutations[i])
        );
      }
    });
  }

  private doWriteAck(writeAck: SpecWriteAck): Promise<void> {
    const updateTime = toVersion(this.serializer, version(writeAck.version));
    const nextMutation = writeAck.keepInQueue
      ? this.sharedWrites.peek()
      : this.sharedWrites.shift();
    return this.validateNextWriteRequest(nextMutation).then(() => {
      this.connection.ackWrite(updateTime, [{ updateTime }]);
    });
  }

  private async doFailWrite(writeFailure: SpecWriteFailure): Promise<void> {
    const specError: SpecError = writeFailure.error;
    const error = new FirestoreError(
      mapCodeFromRpcCode(specError.code),
      specError.message
    );
    const nextMutation = writeFailure.keepInQueue
      ? this.sharedWrites.peek()
      : this.sharedWrites.shift();
    return this.validateNextWriteRequest(nextMutation).then(() => {
      this.connection.failWrite(error);
    });
  }

  private async doRunTimer(timer: string): Promise<void> {
    // We assume the timer string is a valid TimerID enum value, but if it's
    // not, then there won't be a matching item on the queue and
    // runDelayedOperationsEarly() will throw.
    const timerId = timer as TimerId;
    await this.queue.runAllDelayedOperationsUntil(timerId);
  }

  private async doDisableNetwork(): Promise<void> {
    this.networkEnabled = false;
    // Make sure to execute all writes that are currently queued. This allows us
    // to assert on the total number of requests sent before shutdown.
    await this.remoteStore.fillWritePipeline();
    await this.syncEngine.disableNetwork();
  }

  private async doDrainQueue(): Promise<void> {
    await this.queue.drain();
  }

  private async doEnableNetwork(): Promise<void> {
    this.networkEnabled = true;
    await this.syncEngine.enableNetwork();
  }

  private async doShutdown(): Promise<void> {
    await this.remoteStore.shutdown();
    await this.sharedClientState.shutdown();
    // We don't delete the persisted data here since multi-clients may still
    // be accessing it. Instead, we manually remove it at the end of the
    // test run.
    await this.persistence.shutdown();
    this.started = false;
  }

  private async doClearPersistence(): Promise<void> {
    await clearTestPersistence();
  }

  private async doRestart(): Promise<void> {
    // Reinitialize everything.
    await this.doShutdown();

    // We have to schedule the starts, otherwise we could end up with
    // interleaved events.
    await this.queue.enqueue(() => this.start());
  }

  private async doApplyClientState(state: SpecClientState): Promise<void> {
    if (state.visibility) {
      this.document.raiseVisibilityEvent(state.visibility!);
    }

    if (state.primary) {
      await clearCurrentPrimaryLease();
      await this.queue.runAllDelayedOperationsUntil(
        TimerId.ClientMetadataRefresh
      );
    }

    return Promise.resolve();
  }

  private async doChangeUser(user: string | null): Promise<void> {
    this.user = new User(user);
    // We don't block on `handleCredentialChange` as it may not get executed
    // during an IndexedDb failure. Non-recovery tests will pick up the user
    // change when the AsyncQueue is drained.
    this.queue.enqueueRetryable(() =>
      this.remoteStore.handleCredentialChange(new User(user))
    );
  }

  private async doFailDatabase(
    failActions: PersistenceAction[]
  ): Promise<void> {
    this.persistence.injectFailures = failActions;
  }

  private async doRecoverDatabase(): Promise<void> {
    this.persistence.injectFailures = [];
  }

  private validateExpectedSnapshotEvents(
    expectedEvents: SnapshotEvent[]
  ): void {
    if (expectedEvents) {
      expect(this.eventList.length).to.equal(
        expectedEvents.length,
        'Number of expected and actual events mismatch'
      );
      const actualEventsSorted = this.eventList.sort((a, b) =>
        primitiveComparator(a.query.canonicalId(), b.query.canonicalId())
      );
      const expectedEventsSorted = expectedEvents.sort((a, b) =>
        primitiveComparator(
          parseQuery(a.query).canonicalId(),
          parseQuery(b.query).canonicalId()
        )
      );
      for (let i = 0; i < expectedEventsSorted.length; i++) {
        const actual = actualEventsSorted[i];
        const expected = expectedEventsSorted[i];
        this.validateWatchExpectation(expected, actual);
      }
    } else {
      expect(this.eventList.length).to.equal(
        0,
        'Unexpected events: ' + JSON.stringify(this.eventList)
      );
    }
  }

  private async validateExpectedState(
    expectedState: StateExpectation
  ): Promise<void> {
    if (expectedState) {
      if ('numOutstandingWrites' in expectedState) {
        expect(this.remoteStore.outstandingWrites()).to.equal(
          expectedState.numOutstandingWrites
        );
      }
      if ('numActiveClients' in expectedState) {
        debugAssert(
          this.persistence instanceof IndexedDbPersistence,
          'numActiveClients() requires IndexedDbPersistence'
        );
        const activeClients = await this.persistence.getActiveClients();
        expect(activeClients.length).to.equal(expectedState.numActiveClients);
      }
      if ('writeStreamRequestCount' in expectedState) {
        expect(this.connection.writeStreamRequestCount).to.equal(
          expectedState.writeStreamRequestCount
        );
      }
      if ('watchStreamRequestCount' in expectedState) {
        expect(this.connection.watchStreamRequestCount).to.equal(
          expectedState.watchStreamRequestCount
        );
      }
      if ('activeLimboDocs' in expectedState) {
        this.expectedActiveLimboDocs = expectedState.activeLimboDocs!.map(key);
      }
      if ('enqueuedLimboDocs' in expectedState) {
        this.expectedEnqueuedLimboDocs = expectedState.enqueuedLimboDocs!.map(
          key
        );
      }
      if ('activeTargets' in expectedState) {
        this.expectedActiveTargets.clear();
        forEach(expectedState.activeTargets!, (key, value) => {
          this.expectedActiveTargets.set(Number(key), value);
        });
      }
      if ('isPrimary' in expectedState) {
        expect(this.isPrimaryClient).to.eq(
          expectedState.isPrimary!,
          'isPrimary'
        );
      }
      if ('isShutdown' in expectedState) {
        expect(this.started).to.equal(!expectedState.isShutdown);
      }
    }

    if (expectedState && expectedState.userCallbacks) {
      expect(this.acknowledgedDocs).to.have.members(
        expectedState.userCallbacks.acknowledgedDocs
      );
      expect(this.rejectedDocs).to.have.members(
        expectedState.userCallbacks.rejectedDocs
      );
    } else {
      expect(this.acknowledgedDocs).to.be.empty;
      expect(this.rejectedDocs).to.be.empty;
    }

    if (this.numClients === 1) {
      expect(this.isPrimaryClient).to.eq(true, 'isPrimary');
    }

    // Clients don't reset their limbo docs on shutdown, so any validation will
    // likely fail.
    if (this.started) {
      // Always validate that the expected limbo docs match the actual limbo
      // docs
      this.validateActiveLimboDocs();
      this.validateEnqueuedLimboDocs();
      // Always validate that the expected active targets match the actual
      // active targets
      await this.validateActiveTargets();
    }
  }

  private validateSnapshotsInSyncEvents(
    expectedCount: number | undefined
  ): void {
    expect(this.snapshotsInSyncEvents).to.eq(expectedCount || 0);
    this.snapshotsInSyncEvents = 0;
  }

  private validateActiveLimboDocs(): void {
    let actualLimboDocs = this.syncEngine.activeLimboDocumentResolutions();

    if (this.connection.isWatchOpen) {
      // Validate that each active limbo doc has an expected active target
      actualLimboDocs.forEach((key, targetId) => {
        const targetIds = new Array(this.expectedActiveTargets.keys()).map(
          n => '' + n
        );
        expect(this.expectedActiveTargets.has(targetId)).to.equal(
          true,
          `Found limbo doc ${key.toString()}, but its target ID ${targetId} ` +
            `was not in the set of expected active target IDs ` +
            `(${targetIds.join(', ')})`
        );
      });
    }

    for (const expectedLimboDoc of this.expectedActiveLimboDocs) {
      expect(actualLimboDocs.get(expectedLimboDoc)).to.not.equal(
        null,
        'Expected doc to be in limbo, but was not: ' +
          expectedLimboDoc.toString()
      );
      actualLimboDocs = actualLimboDocs.remove(expectedLimboDoc);
    }
    expect(actualLimboDocs.size).to.equal(
      0,
      'Unexpected active docs in limbo: ' + actualLimboDocs.toString()
    );
  }

  private validateEnqueuedLimboDocs(): void {
    let actualLimboDocs = new SortedSet<DocumentKey>(DocumentKey.comparator);
    this.syncEngine.enqueuedLimboDocumentResolutions().forEach(key => {
      actualLimboDocs = actualLimboDocs.add(key);
    });
    let expectedLimboDocs = new SortedSet<DocumentKey>(DocumentKey.comparator);
    this.expectedEnqueuedLimboDocs.forEach(key => {
      expectedLimboDocs = expectedLimboDocs.add(key);
    });
    actualLimboDocs.forEach(key => {
      expect(expectedLimboDocs.has(key)).to.equal(
        true,
        `Found enqueued limbo doc ${key.toString()}, but it was not in ` +
          `the set of expected enqueued limbo documents ` +
          `(${expectedLimboDocs.toString()})`
      );
    });
    expectedLimboDocs.forEach(key => {
      expect(actualLimboDocs.has(key)).to.equal(
        true,
        `Expected doc ${key.toString()} to be enqueued for limbo resolution, ` +
          `but it was not in the queue (${actualLimboDocs.toString()})`
      );
    });
  }

  private async validateActiveTargets(): Promise<void> {
    if (!this.isPrimaryClient || !this.networkEnabled) {
      expect(this.connection.activeTargets).to.be.empty;
      return;
    }

    // In multi-tab mode, we cannot rely on the `waitForWatchOpen` call in
    // `doUserListen` since primary tabs may execute queries from other tabs
    // without any direct user interaction.

    // TODO(mrschmidt): Refactor so this is only executed after primary tab
    // change
    if (this.expectedActiveTargets.size > 0) {
      await this.connection.waitForWatchOpen();
      await this.queue.drain();
    }

    const actualTargets = { ...this.connection.activeTargets };
    this.expectedActiveTargets.forEach((expected, targetId) => {
      expect(actualTargets[targetId]).to.not.equal(
        undefined,
        'Expected active target not found: ' + JSON.stringify(expected)
      );
      const actualTarget = actualTargets[targetId];

      // TODO(mcg): populate the purpose of the target once it's possible to
      // encode that in the spec tests. For now, hard-code that it's a listen
      // despite the fact that it's not always the right value.
      const expectedTarget = toTarget(
        this.serializer,
        new TargetData(
          parseQuery(expected.queries[0]).toTarget(),
          targetId,
          TargetPurpose.Listen,
          ARBITRARY_SEQUENCE_NUMBER,
          SnapshotVersion.min(),
          SnapshotVersion.min(),
          byteStringFromString(expected.resumeToken)
        )
      );
      expect(actualTarget.query).to.deep.equal(expectedTarget.query);
      expect(actualTarget.targetId).to.equal(expectedTarget.targetId);
      expect(actualTarget.readTime).to.equal(expectedTarget.readTime);
      expect(actualTarget.resumeToken).to.equal(
        expectedTarget.resumeToken,
        `ResumeToken does not match - expected:
         ${stringFromBase64String(
           expectedTarget.resumeToken
         )}, actual: ${stringFromBase64String(actualTarget.resumeToken)}`
      );
      delete actualTargets[targetId];
    });
    expect(objectSize(actualTargets)).to.equal(
      0,
      'Unexpected active targets: ' + JSON.stringify(actualTargets)
    );
  }

  private validateWatchExpectation(
    expected: SnapshotEvent,
    actual: QueryEvent
  ): void {
    const expectedQuery = parseQuery(expected.query);
    expect(actual.query).to.deep.equal(expectedQuery);
    if (expected.errorCode) {
      validateFirestoreError(
        mapCodeFromRpcCode(expected.errorCode),
        actual.error!
      );
    } else {
      const expectedChanges: DocumentViewChange[] = [];
      if (expected.removed) {
        expected.removed.forEach(change => {
          expectedChanges.push(this.parseChange(ChangeType.Removed, change));
        });
      }
      if (expected.added) {
        expected.added.forEach(change => {
          expectedChanges.push(this.parseChange(ChangeType.Added, change));
        });
      }
      if (expected.modified) {
        expected.modified.forEach(change => {
          expectedChanges.push(this.parseChange(ChangeType.Modified, change));
        });
      }

      if (expected.metadata) {
        expected.metadata.forEach(change => {
          expectedChanges.push(this.parseChange(ChangeType.Metadata, change));
        });
      }

      expect(actual.view!.docChanges).to.deep.equal(expectedChanges);

      expect(actual.view!.hasPendingWrites).to.equal(
        expected.hasPendingWrites,
        'hasPendingWrites'
      );
      expect(actual.view!.fromCache).to.equal(expected.fromCache, 'fromCache');

      if (actual && !expected) {
        expect(expected, 'Got an actual event without expecting one').to.be.ok;
      }
    }
  }

  private pushEvent(e: QueryEvent): void {
    this.eventList.push(e);
  }

  private parseChange(
    type: ChangeType,
    change: SpecDocument
  ): DocumentViewChange {
    return {
      type,
      doc: doc(
        change.key,
        change.version,
        change.value || {},
        change.options || {}
      )
    };
  }
}

class MemoryTestRunner extends TestRunner {
  constructor(
    sharedWrites: SharedWriteTracker,
    clientIndex: number,
    config: SpecConfig
  ) {
    super(
      sharedWrites,
      {
        durable: false
      },
      clientIndex,
      config
    );
  }

  protected async initializeComponentProvider(
    configuration: ComponentConfiguration,
    gcEnabled: boolean
  ): Promise<MockMemoryComponentProvider> {
    const componentProvider = new MockMemoryComponentProvider(gcEnabled);
    await componentProvider.initialize(configuration);
    return componentProvider;
  }
}

/**
 * Runs the specs using IndexedDbPersistence, the creator must ensure that it is
 * enabled for the platform.
 */
class IndexedDbTestRunner extends TestRunner {
  constructor(
    sharedWrites: SharedWriteTracker,
    private sharedFakeWebStorage: SharedFakeWebStorage,
    clientIndex: number,
    config: SpecConfig
  ) {
    super(
      sharedWrites,
      {
        durable: true,
        cacheSizeBytes: LruParams.DEFAULT_CACHE_SIZE_BYTES,
        synchronizeTabs: true,
        forceOwningTab: false
      },
      clientIndex,
      config
    );
  }

  protected async initializeComponentProvider(
    configuration: ComponentConfiguration,
    gcEnabled: boolean
  ): Promise<MockIndexedDbComponentProvider> {
    const componentProvider = new MockIndexedDbComponentProvider(
      testWindow(this.sharedFakeWebStorage),
      this.document
    );
    await componentProvider.initialize(configuration);
    return componentProvider;
  }

  static destroyPersistence(): Promise<void> {
    return SimpleDb.delete(INDEXEDDB_TEST_DATABASE_NAME);
  }
}

/**
 * Runs a spec test case.
 *
 * The spec consists of an array of individual steps to run in sequence.
 */
export async function runSpec(
  name: string,
  tags: string[],
  usePersistence: boolean,
  config: SpecConfig,
  steps: SpecStep[]
): Promise<void> {
  const sharedMockStorage = new SharedFakeWebStorage();

  // PORTING NOTE: Non multi-client SDKs only support a single test runner.
  const runners: TestRunner[] = [];
  const outstandingMutations = new SharedWriteTracker();

  const ensureRunner = async (clientIndex: number): Promise<TestRunner> => {
    if (!runners[clientIndex]) {
      if (usePersistence) {
        runners[clientIndex] = new IndexedDbTestRunner(
          outstandingMutations,
          sharedMockStorage,
          clientIndex,
          config
        );
      } else {
        runners[clientIndex] = new MemoryTestRunner(
          outstandingMutations,
          clientIndex,
          config
        );
      }
      await runners[clientIndex].start();
    }
    return runners[clientIndex];
  };

  let lastStep: SpecStep | null = null;
  let count = 0;
  try {
    await sequence(steps, async step => {
      debugAssert(
        step.clientIndex === undefined || tags.indexOf(MULTI_CLIENT_TAG) !== -1,
        "Cannot use 'client()' to initialize a test that is not tagged with " +
          "'multi-client'. Did you mean to use 'spec()'?"
      );

      ++count;
      lastStep = step;
      return ensureRunner(step.clientIndex || 0).then(runner =>
        runner.run(step)
      );
    });
  } catch (err) {
    console.warn(
      `Spec test failed at step ${count}: ${JSON.stringify(lastStep)}`
    );
    throw err;
  } finally {
    for (const runner of runners) {
      await runner.shutdown();
    }
    if (usePersistence) {
      await IndexedDbTestRunner.destroyPersistence();
    }
  }
}

/** Specifies initial configuration information for the test. */
export interface SpecConfig {
  /** A boolean to enable / disable GC. */
  useGarbageCollection: boolean;

  /** The number of active clients for this test run. */
  numClients: number;

  /**
   * The maximum number of concurrently-active listens for limbo resolutions.
   * This value must be strictly greater than zero, or undefined to use the
   * default value.
   */
  maxConcurrentLimboResolutions?: number;
}

/**
 * The cumulative list of actions run against Persistence. This is used by the
 * Spec tests to fail specific types of actions.
 */
export type PersistenceAction =
  | 'Get next mutation batch'
  | 'read document'
  | 'Allocate target'
  | 'Release target'
  | 'Execute query'
  | 'Handle user change'
  | 'Locally write mutations'
  | 'Acknowledge batch'
  | 'Reject batch'
  | 'Get highest unacknowledged batch id'
  | 'Get last stream token'
  | 'Set last stream token'
  | 'Get last remote snapshot version'
  | 'Set last remote snapshot version'
  | 'Apply remote event'
  | 'notifyLocalViewChanges'
  | 'Remote document keys'
  | 'Collect garbage'
  | 'maybeGarbageCollectMultiClientState'
  | 'Lookup mutation documents'
  | 'Get target data'
  | 'Get new document changes'
  | 'Synchronize last document change read time'
  | 'updateClientMetadataAndTryBecomePrimary'
  | 'getHighestListenSequenceNumber';

/**
 * Union type for each step. The step consists of exactly one `field`
 * set and optionally expected events in the `expect` field.
 */
export interface SpecStep {
  /** The index of the local client for multi-client spec tests. */
  clientIndex?: number; // PORTING NOTE: Only used by web multi-tab tests
  /** Listen to a new query (must be unique) */
  userListen?: SpecUserListen;
  /** Unlisten from a query (must be listened to) */
  userUnlisten?: SpecUserUnlisten;
  /** Perform a user initiated set */
  userSet?: SpecUserSet;
  /** Perform a user initiated patch */
  userPatch?: SpecUserPatch;
  /** Perform a user initiated delete */
  userDelete?: SpecUserDelete;
  /** Listens to a SnapshotsInSync event. */
  addSnapshotsInSyncListener?: true;
  /** Unlistens from a SnapshotsInSync event. */
  removeSnapshotsInSyncListener?: true;

  /** Ack for a query in the watch stream */
  watchAck?: SpecWatchAck;
  /** Marks the query results as current */
  watchCurrent?: SpecWatchCurrent;
  /** Reset the results of a query */
  watchReset?: SpecWatchReset;
  /** Ack for remove or rejection of a query in the watch stream */
  watchRemove?: SpecWatchRemove;
  /** Document update in the watch stream */
  watchEntity?: SpecWatchEntity;
  /** Existence filter in the watch stream */
  watchFilter?: SpecWatchFilter;
  /** Snapshot ("NO_CHANGE") event in the watch stream. */
  watchSnapshot?: SpecWatchSnapshot;
  /** A step that the watch stream restarts. */
  watchStreamClose?: SpecWatchStreamClose;

  /** Ack the last write */
  writeAck?: SpecWriteAck;
  /** Fail a write */
  failWrite?: SpecWriteFailure;

  /** Fails the listed database actions. */
  failDatabase?: false | PersistenceAction[];

  /**
   * Run a queued timer task (without waiting for the delay to expire). See
   * TimerId enum definition for possible values).
   */
  runTimer?: string;

  /**
   * Process all events currently enqueued in the AsyncQueue.
   */
  drainQueue?: true;

  /** Enable or disable RemoteStore's network connection. */
  enableNetwork?: boolean;

  /** Clears the persistent storage in IndexedDB. */
  clearPersistence?: true;

  /** Changes the metadata state of a client instance. */
  applyClientState?: SpecClientState; // PORTING NOTE: Only used by web multi-tab tests

  /** Change to a new active user (specified by uid or null for anonymous). */
  changeUser?: string | null;

  /**
   * Restarts the SyncEngine from scratch, except re-uses persistence and auth
   * components. This allows you to queue writes, get documents into cache,
   * etc. and then simulate an app restart.
   */
  restart?: true;

  /** Shut down the client and close it network connection. */
  shutdown?: true;

  /**
   * Optional list of expected events.
   * If not provided, the test will fail if the step causes events to be raised.
   */
  expectedSnapshotEvents?: SnapshotEvent[];

  /**
   * Optional dictionary of expected states.
   */
  expectedState?: StateExpectation;

  /**
   * Optional expected number of onSnapshotsInSync callbacks to be called.
   * If not provided, the test will fail if the step causes events to be raised.
   */
  expectedSnapshotsInSyncEvents?: number;
}

/** [<target-id>, <query-path>] */
export type SpecUserListen = [TargetId, string | SpecQuery];

/** [<target-id>, <query-path>] */
export type SpecUserUnlisten = [TargetId, string | SpecQuery];

/** [<key>, <value>] */
export type SpecUserSet = [string, JsonObject<unknown>];

/** [<key>, <patches>] */
export type SpecUserPatch = [string, JsonObject<unknown>];

/** key */
export type SpecUserDelete = string;

/** [<target-id>, ...] */
export type SpecWatchAck = TargetId[];

/** [[<target-id>, ...], <resume-token>] */
export type SpecWatchCurrent = [TargetId[], string];

/** [<target-id>, ...] */
export type SpecWatchReset = TargetId[];

export interface SpecError {
  code: number;
  message: string;
}

export interface SpecWatchRemove {
  targetIds: TargetId[];
  cause?: SpecError;
}

export interface SpecWatchSnapshot {
  version: TestSnapshotVersion;
  targetIds: TargetId[];
  resumeToken?: string;
}

export interface SpecWatchStreamClose {
  error: SpecError;
  runBackoffTimer: boolean;
}

export interface SpecWriteAck {
  /** The version the backend uses to ack the write. */
  version: TestSnapshotVersion;
  /**
   * Whether we should keep the write in our internal queue. This should only
   * be set to 'true' if the client ignores the write (e.g. a secondary client
   * which ignores write acknowledgments).
   *
   * Defaults to false.
   */
  // PORTING NOTE: Multi-Tab only.
  keepInQueue?: boolean;
}

export interface SpecWriteFailure {
  /** The error the backend uses to fail the write. */
  error: SpecError;
  /**
   * Whether we should keep the write in our internal queue. This should be set
   * to 'true' for transient errors or if the client ignores the failure
   * (e.g. a secondary client which ignores write rejections).
   *
   * Defaults to false.
   */
  keepInQueue?: boolean;
}

export interface SpecWatchEntity {
  // exactly one of key, doc or docs is set
  key?: string;
  /** [<key>, <version>, <value>] */
  doc?: SpecDocument;
  /** [<key>, <version>, <value>][] */
  docs?: SpecDocument[];
  /** [<target-id>, ...] */
  targets?: TargetId[];
  /** [<target-id>, ...] */
  removedTargets?: TargetId[];
}

// PORTING NOTE: Only used by web multi-tab tests.
export interface SpecClientState {
  /** The visibility state of the browser tab running the client. */
  visibility?: VisibilityState;
  /** Whether this tab should try to forcefully become primary. */
  primary?: true;
}

/**
 * [[<target-id>, ...], <key>, ...]
 * Note that the last parameter is really of type ...string (spread operator)
 * The filter is based of a list of keys to match in the existence filter
 */
export interface SpecWatchFilter
  extends Array<TargetId[] | string | undefined> {
  '0': TargetId[];
  '1': string | undefined;
}

export type SpecLimitType = 'LimitToFirst' | 'LimitToLast';

/**
 * [field, op, value]
 * Op must be the `name` of an `Operator`.
 */
export type SpecQueryFilter = [string, string, unknown];

/**
 * [field, direction]
 * Direction can be 'asc' or 'desc'.
 */
export type SpecQueryOrderBy = [string, string];

/**
 * A representation of a query.
 */
export interface SpecQuery {
  path: string;
  collectionGroup?: string;
  limit?: number;
  limitType?: SpecLimitType;
  filters?: SpecQueryFilter[];
  orderBys?: SpecQueryOrderBy[];
}

/**
 * [<key>, <version>, <value>, <doc-options> (optional), ...]
 * Represents a document. <value> is null for deleted documents.
 * Doc options are:
 *   'local': document has local modifications
 */
export interface SpecDocument {
  key: string;
  version: TestSnapshotVersion;
  value: JsonObject<unknown> | null;
  options?: DocumentOptions;
}

export interface SnapshotEvent {
  query: SpecQuery;
  errorCode?: number;
  fromCache?: boolean;
  hasPendingWrites?: boolean;
  added?: SpecDocument[];
  removed?: SpecDocument[];
  modified?: SpecDocument[];
  metadata?: SpecDocument[];
}

export interface StateExpectation {
  /** Number of outstanding writes in the datastore queue. */
  numOutstandingWrites?: number;
  /** Number of clients currently marked active. Used in multi-client tests. */
  numActiveClients?: number;
  /** Number of requests sent to the write stream. */
  writeStreamRequestCount?: number;
  /** Number of requests sent to the watch stream. */
  watchStreamRequestCount?: number;
  /**
   * Current documents in limbo that have an active target.
   * Verified in each step until overwritten.
   */
  activeLimboDocs?: string[];
  /**
   * Current documents in limbo that are enqueued and therefore do not have an
   * active target.
   * Verified in each step until overwritten.
   */
  enqueuedLimboDocs?: string[];
  /**
   * Whether the instance holds the primary lease. Used in multi-client tests.
   */
  isPrimary?: boolean;
  /** Whether the client is shutdown. */
  isShutdown?: boolean;
  /**
   * Current expected active targets. Verified in each step until overwritten.
   */
  activeTargets?: ActiveTargetMap;
  /**
   * Expected set of callbacks for previously written docs.
   */
  userCallbacks?: {
    acknowledgedDocs: string[];
    rejectedDocs: string[];
  };
}

async function clearCurrentPrimaryLease(): Promise<void> {
  const db = await SimpleDb.openOrCreate(
    INDEXEDDB_TEST_DATABASE_NAME,
    SCHEMA_VERSION,
    new SchemaConverter(TEST_SERIALIZER)
  );
  await db.runTransaction('readwrite', [DbPrimaryClient.store], txn => {
    const primaryClientStore = txn.store<DbPrimaryClientKey, DbPrimaryClient>(
      DbPrimaryClient.store
    );
    return primaryClientStore.delete(DbPrimaryClient.key);
  });
  db.close();
}<|MERGE_RESOLUTION|>--- conflicted
+++ resolved
@@ -16,7 +16,6 @@
  */
 
 import { expect } from 'chai';
-
 import { EmptyCredentialsProvider } from '../../../src/api/credentials';
 import { User } from '../../../src/auth/user';
 import { ComponentConfiguration } from '../../../src/core/component_provider';
@@ -26,7 +25,6 @@
   Observer,
   QueryListener
 } from '../../../src/core/event_manager';
-import { PersistenceSettings } from '../../../src/core/firestore_client';
 import { Query } from '../../../src/core/query';
 import { SnapshotVersion } from '../../../src/core/snapshot_version';
 import { SyncEngine } from '../../../src/core/sync_engine';
@@ -35,15 +33,13 @@
   ChangeType,
   DocumentViewChange
 } from '../../../src/core/view_snapshot';
-import { IndexedDbPersistence } from '../../../src/local/indexeddb_persistence';
 import {
   DbPrimaryClient,
   DbPrimaryClientKey,
-  SchemaConverter,
-  SCHEMA_VERSION
+  SCHEMA_VERSION,
+  SchemaConverter
 } from '../../../src/local/indexeddb_schema';
 import { LocalStore } from '../../../src/local/local_store';
-import { LruParams } from '../../../src/local/lru_garbage_collector';
 import {
   ClientId,
   SharedClientState
@@ -52,12 +48,8 @@
 import { TargetData, TargetPurpose } from '../../../src/local/target_data';
 import { DocumentOptions } from '../../../src/model/document';
 import { DocumentKey } from '../../../src/model/document_key';
+import { JsonObject } from '../../../src/model/object_value';
 import { Mutation } from '../../../src/model/mutation';
-<<<<<<< HEAD
-import { JsonObject } from '../../../src/model/object_value';
-import { PlatformSupport } from '../../../src/platform/platform';
-=======
->>>>>>> af0c4300
 import * as api from '../../../src/protos/firestore_proto_api';
 import { Datastore, newDatastore } from '../../../src/remote/datastore';
 import { ExistenceFilter } from '../../../src/remote/existence_filter';
@@ -78,13 +70,11 @@
 } from '../../../src/remote/watch_change';
 import { debugAssert, fail } from '../../../src/util/assert';
 import { AsyncQueue, TimerId } from '../../../src/util/async_queue';
-import { ByteString } from '../../../src/util/byte_string';
 import { FirestoreError } from '../../../src/util/error';
 import { primitiveComparator } from '../../../src/util/misc';
 import { forEach, objectSize } from '../../../src/util/obj';
 import { ObjectMap } from '../../../src/util/obj_map';
 import { Deferred, sequence } from '../../../src/util/promise';
-import { SortedSet } from '../../../src/util/sorted_set';
 import {
   byteStringFromString,
   deletedDoc,
@@ -109,9 +99,12 @@
   TEST_PERSISTENCE_KEY,
   TEST_SERIALIZER
 } from '../local/persistence_test_helpers';
-
 import { MULTI_CLIENT_TAG } from './describe_spec';
+import { ByteString } from '../../../src/util/byte_string';
+import { SortedSet } from '../../../src/util/sorted_set';
 import { ActiveTargetMap, ActiveTargetSpec } from './spec_builder';
+import { LruParams } from '../../../src/local/lru_garbage_collector';
+import { PersistenceSettings } from '../../../src/core/firestore_client';
 import {
   EventAggregator,
   MockConnection,
@@ -122,8 +115,6 @@
   QueryEvent,
   SharedWriteTracker
 } from './spec_test_components';
-<<<<<<< HEAD
-=======
 import { IndexedDbPersistence } from '../../../src/local/indexeddb_persistence';
 import { encodeBase64 } from '../../../src/platform/base64';
 import {
@@ -131,7 +122,6 @@
   SharedFakeWebStorage,
   testWindow
 } from '../../util/test_platform';
->>>>>>> af0c4300
 
 const ARBITRARY_SEQUENCE_NUMBER = 2;
 
