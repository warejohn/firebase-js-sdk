/**
 * @license
 * Copyright 2018 Google LLC
 *
 * Licensed under the Apache License, Version 2.0 (the "License");
 * you may not use this file except in compliance with the License.
 * You may obtain a copy of the License at
 *
 *   http://www.apache.org/licenses/LICENSE-2.0
 *
 * Unless required by applicable law or agreed to in writing, software
 * distributed under the License is distributed on an "AS IS" BASIS,
 * WITHOUT WARRANTIES OR CONDITIONS OF ANY KIND, either express or implied.
 * See the License for the specific language governing permissions and
 * limitations under the License.
 */

import { expect } from 'chai';
import { Query } from '../../../src/core/query';
import { SnapshotVersion } from '../../../src/core/snapshot_version';
import {
  decodeResourcePath,
  encodeResourcePath
} from '../../../src/local/encoded_resource_path';
import { IndexedDbPersistence } from '../../../src/local/indexeddb_persistence';
import {
  DbCollectionParent,
  DbCollectionParentKey,
  DbDocumentMutation,
  DbDocumentMutationKey,
  DbMutationBatch,
  DbMutationBatchKey,
  DbMutationQueue,
  DbMutationQueueKey,
  DbPrimaryClient,
  DbPrimaryClientKey,
  DbRemoteDocument,
  DbRemoteDocumentGlobal,
  DbRemoteDocumentGlobalKey,
  DbRemoteDocumentKey,
  DbTarget,
  DbTargetDocument,
  DbTargetDocumentKey,
  DbTargetGlobal,
  DbTargetGlobalKey,
  DbTargetKey,
  DbTimestamp,
  SCHEMA_VERSION,
  SchemaConverter,
  V1_STORES,
  V3_STORES,
  V4_STORES,
  V6_STORES,
  V8_STORES
} from '../../../src/local/indexeddb_schema';
import { LruParams } from '../../../src/local/lru_garbage_collector';
import { PersistencePromise } from '../../../src/local/persistence_promise';
import { ClientId } from '../../../src/local/shared_client_state';
import { SimpleDb, SimpleDbTransaction } from '../../../src/local/simple_db';
import { TargetData, TargetPurpose } from '../../../src/local/target_data';
import { PlatformSupport } from '../../../src/platform/platform';
import { firestoreV1ApiClientInterfaces } from '../../../src/protos/firestore_proto_api';
import { JsonProtoSerializer } from '../../../src/remote/serializer';
import { AsyncQueue } from '../../../src/util/async_queue';
import { FirestoreError } from '../../../src/util/error';
import { doc, filter, path, version } from '../../util/helpers';
import { SharedFakeWebStorage, TestPlatform } from '../../util/test_platform';
import {
  INDEXEDDB_TEST_DATABASE_NAME,
  MOCK_SEQUENCE_NUMBER_SYNCER,
  TEST_DATABASE_ID,
  TEST_PERSISTENCE_PREFIX,
  TEST_SERIALIZER
} from './persistence_test_helpers';

/* eslint-disable no-restricted-globals */

function withDb(
  schemaVersion: number,
  fn: (db: IDBDatabase) => Promise<void>
): Promise<void> {
  const schemaConverter = new SchemaConverter(TEST_SERIALIZER);

  return new Promise<IDBDatabase>((resolve, reject) => {
    const request = window.indexedDB.open(
      INDEXEDDB_TEST_DATABASE_NAME,
      schemaVersion
    );
    request.onupgradeneeded = (event: IDBVersionChangeEvent) => {
      const db = (event.target as IDBOpenDBRequest).result;
      schemaConverter.createOrUpgrade(
        db,
        request.transaction!,
        event.oldVersion,
        schemaVersion
      );
    };
    request.onsuccess = (event: Event) => {
      resolve((event.target as IDBOpenDBRequest).result);
    };
    request.onerror = (event: Event) => {
      reject((event.target as IDBOpenDBRequest).error);
    };
  })
    .then(db => fn(db).then(() => db))
    .then(db => {
      db.close();
    });
}

async function withCustomPersistence(
  clientId: ClientId,
  multiClient: boolean,
  fn: (
    persistence: IndexedDbPersistence,
    platform: TestPlatform,
    queue: AsyncQueue
  ) => Promise<void>
): Promise<void> {
  const serializer = new JsonProtoSerializer(TEST_DATABASE_ID, {
    useProto3Json: true
  });

  const queue = new AsyncQueue();
  const platform = new TestPlatform(
    PlatformSupport.getPlatform(),
    new SharedFakeWebStorage()
  );
  const persistence = new IndexedDbPersistence(
    multiClient,
    TEST_PERSISTENCE_PREFIX,
    clientId,
    platform,
    LruParams.DEFAULT,
    queue,
    serializer,
<<<<<<< HEAD
    lruParams: LruParams.DEFAULT,
    sequenceNumberSyncer: MOCK_SEQUENCE_NUMBER_SYNCER,
    force: false
  });
=======
    MOCK_SEQUENCE_NUMBER_SYNCER
  );
>>>>>>> 8143c836

  await persistence.start();
  await fn(persistence, platform, queue);
  await persistence.shutdown();
}

async function withPersistence(
  clientId: ClientId,
  fn: (
    persistence: IndexedDbPersistence,
    platform: TestPlatform,
    queue: AsyncQueue
  ) => Promise<void>
): Promise<void> {
  return withCustomPersistence(clientId, /* multiClient= */ false, fn);
}

async function withMultiClientPersistence(
  clientId: ClientId,
  fn: (
    persistence: IndexedDbPersistence,
    platform: TestPlatform,
    queue: AsyncQueue
  ) => Promise<void>
): Promise<void> {
  return withCustomPersistence(clientId, /* multiClient= */ true, fn);
}

function getAllObjectStores(db: IDBDatabase): string[] {
  const objectStores: string[] = [];
  for (let i = 0; i < db.objectStoreNames.length; ++i) {
    objectStores.push(db.objectStoreNames.item(i)!);
  }
  objectStores.sort();
  return objectStores;
}

function addDocs(
  txn: SimpleDbTransaction,
  keys: string[],
  version: number
): PersistencePromise<void> {
  const remoteDocumentStore = txn.store<DbRemoteDocumentKey, DbRemoteDocument>(
    DbRemoteDocument.store
  );
  return PersistencePromise.forEach(keys, (key: string) => {
    const remoteDoc = doc(key, version, { data: 'foo' });
    const dbRemoteDoc = TEST_SERIALIZER.toDbRemoteDocument(
      remoteDoc,
      remoteDoc.version
    );
    return remoteDocumentStore.put(remoteDoc.key.path.toArray(), dbRemoteDoc);
  });
}

describe('IndexedDbSchema: createOrUpgradeDb', () => {
  if (!IndexedDbPersistence.isAvailable()) {
    console.warn('No IndexedDB. Skipping createOrUpgradeDb() tests.');
    return;
  }

  beforeEach(() => SimpleDb.delete(INDEXEDDB_TEST_DATABASE_NAME));

  after(() => SimpleDb.delete(INDEXEDDB_TEST_DATABASE_NAME));

  it('can install schema version 1', () => {
    return withDb(1, async db => {
      expect(db.version).to.equal(1);
      // Version 1 adds all of the stores so far.
      expect(getAllObjectStores(db)).to.have.members(V1_STORES);
    });
  });

  it('drops the query cache from 2 to 3', () => {
    const userId = 'user';
    const batchId = 1;
    const targetId = 2;

    const expectedMutation = new DbMutationBatch(userId, batchId, 1000, [], []);
    const dummyTargetGlobal = new DbTargetGlobal(
      /*highestTargetId=*/ 1,
      /*highestListenSequencNumber=*/ 1,
      /*lastRemoteSnapshotVersion=*/ new DbTimestamp(1, 1),
      /*targetCount=*/ 1
    );
    const resetTargetGlobal = new DbTargetGlobal(
      /*highestTargetId=*/ 0,
      /*highestListenSequencNumber=*/ 0,
      /*lastRemoteSnapshotVersion=*/ SnapshotVersion.min().toTimestamp(),
      /*targetCount=*/ 0
    );

    return withDb(2, db => {
      const sdb = new SimpleDb(db);
      return sdb.runTransaction(
        'readwrite',
        [DbTarget.store, DbTargetGlobal.store, DbMutationBatch.store],
        txn => {
          const targets = txn.store<DbTargetKey, DbTarget>(DbTarget.store);
          const targetGlobal = txn.store<DbTargetGlobalKey, DbTargetGlobal>(
            DbTargetGlobal.store
          );
          const mutations = txn.store<DbMutationBatchKey, DbMutationBatch>(
            DbMutationBatch.store
          );

          return (
            targets
              // eslint-disable-next-line @typescript-eslint/no-explicit-any
              .put({ targetId, canonicalId: 'foo' } as any)
              .next(() =>
                targetGlobal.put(DbTargetGlobal.key, dummyTargetGlobal)
              )
              .next(() => mutations.put(expectedMutation))
          );
        }
      );
    }).then(() => {
      return withDb(3, db => {
        expect(db.version).to.equal(3);
        expect(getAllObjectStores(db)).to.have.members(V3_STORES);

        const sdb = new SimpleDb(db);
        return sdb.runTransaction(
          'readwrite',
          [DbTarget.store, DbTargetGlobal.store, DbMutationBatch.store],
          txn => {
            const targets = txn.store<DbTargetKey, DbTarget>(DbTarget.store);
            const targetGlobal = txn.store<DbTargetGlobalKey, DbTargetGlobal>(
              DbTargetGlobal.store
            );
            const mutations = txn.store<DbMutationBatchKey, DbMutationBatch>(
              DbMutationBatch.store
            );

            return targets
              .get(targetId)
              .next(target => {
                // The target should have been dropped
                expect(target).to.be.null;
              })
              .next(() => targetGlobal.get(DbTargetGlobal.key))
              .next(targetGlobalEntry => {
                // Target Global should exist but be cleared.
                // HACK: round-trip through JSON to clear types, like IndexedDb
                // does.
                const expected = JSON.parse(JSON.stringify(resetTargetGlobal));
                expect(targetGlobalEntry).to.deep.equal(expected);
              })
              .next(() => mutations.get(batchId))
              .next(mutation => {
                // Mutations should be unaffected.
                expect(mutation!.userId).to.equal(userId);
                expect(mutation!.batchId).to.equal(batchId);
              });
          }
        );
      });
    });
  });

  it('can upgrade from schema version 3 to 4', () => {
    const testWrite = { delete: 'foo' };
    const testMutations: DbMutationBatch[] = [
      {
        userId: 'foo',
        batchId: 0,
        localWriteTimeMs: 1337,
        baseMutations: undefined,
        mutations: []
      },
      {
        userId: 'foo',
        batchId: 1,
        localWriteTimeMs: 1337,
        baseMutations: undefined,
        mutations: [testWrite]
      },
      {
        userId: 'foo',
        batchId: 42,
        localWriteTimeMs: 1337,
        baseMutations: undefined,
        mutations: [testWrite, testWrite]
      }
    ];

    return withDb(3, db => {
      const sdb = new SimpleDb(db);
      return sdb.runTransaction('readwrite', [DbMutationBatch.store], txn => {
        const store = txn.store(DbMutationBatch.store);
        return PersistencePromise.forEach(
          testMutations,
          (testMutation: DbMutationBatch) => store.put(testMutation)
        );
      });
    }).then(() =>
      withDb(4, db => {
        expect(db.version).to.be.equal(4);
        expect(getAllObjectStores(db)).to.have.members(V4_STORES);

        const sdb = new SimpleDb(db);
        return sdb.runTransaction('readwrite', [DbMutationBatch.store], txn => {
          const store = txn.store<DbMutationBatchKey, DbMutationBatch>(
            DbMutationBatch.store
          );
          let p = PersistencePromise.forEach(
            testMutations,
            (testMutation: DbMutationBatch) =>
              store.get(testMutation.batchId).next(mutationBatch => {
                expect(mutationBatch).to.deep.equal(testMutation);
              })
          );
          p = p.next(() => {
            store
              .add({} as any) // eslint-disable-line @typescript-eslint/no-explicit-any
              .next(batchId => {
                expect(batchId).to.equal(43);
              });
          });
          return p;
        });
      })
    );
  });

  it('can upgrade from schema version 4 to 5', () => {
    // This test creates a database with schema version 4 that has two users,
    // both of which have acknowledged mutations that haven't yet been removed
    // from IndexedDb ("heldWriteAcks"). Schema version 5 removes heldWriteAcks,
    // and as such these mutations are deleted.
    const testWriteFoo = {
      update: {
        name: 'projects/test-project/databases/(default)/documents/docs/foo'
      }
    };
    const testWriteBar = {
      update: {
        name: 'projects/test-project/databases/(default)/documents/docs/bar'
      }
    };
    const testWriteBaz = {
      update: {
        name: 'projects/test-project/databases/(default)/documents/docs/baz'
      }
    };
    const testWritePending = {
      update: {
        name: 'projects/test-project/databases/(default)/documents/docs/pending'
      }
    };
    const testMutations: DbMutationBatch[] = [
      // User 'foo' has two acknowledged mutations and one that is pending.
      {
        userId: 'foo',
        batchId: 1,
        localWriteTimeMs: 1337,
        baseMutations: undefined,
        mutations: [testWriteFoo]
      },
      {
        userId: 'foo',
        batchId: 2,
        localWriteTimeMs: 1337,
        baseMutations: undefined,
        mutations: [testWriteFoo]
      },
      // User 'bar' has one acknowledged mutation and one that is pending.
      {
        userId: 'bar',
        batchId: 3,
        localWriteTimeMs: 1337,
        baseMutations: undefined,
        mutations: [testWriteBar, testWriteBaz]
      },
      {
        userId: 'bar',
        batchId: 4,
        localWriteTimeMs: 1337,
        baseMutations: undefined,
        mutations: [testWritePending]
      },
      {
        userId: 'foo',
        batchId: 5,
        localWriteTimeMs: 1337,
        baseMutations: undefined,
        mutations: [testWritePending]
      }
    ];

    return withDb(4, db => {
      const sdb = new SimpleDb(db);
      // We can only use the V4 stores here, since that's as far as we've upgraded.
      return sdb.runTransaction('readwrite', V4_STORES, txn => {
        const mutationBatchStore = txn.store<
          DbMutationBatchKey,
          DbMutationBatch
        >(DbMutationBatch.store);
        const documentMutationStore = txn.store<
          DbDocumentMutationKey,
          DbDocumentMutation
        >(DbDocumentMutation.store);
        const mutationQueuesStore = txn.store<
          DbMutationQueueKey,
          DbMutationQueue
        >(DbMutationQueue.store);
        // Manually populate the mutation queue and create all indicies.
        return PersistencePromise.forEach(
          testMutations,
          (testMutation: DbMutationBatch) => {
            return mutationBatchStore.put(testMutation).next(() => {
              return PersistencePromise.forEach(
                testMutation.mutations,
                (write: firestoreV1ApiClientInterfaces.Write) => {
                  const indexKey = DbDocumentMutation.key(
                    testMutation.userId,
                    path(write.update!.name!, 5),
                    testMutation.batchId
                  );
                  return documentMutationStore.put(
                    indexKey,
                    DbDocumentMutation.PLACEHOLDER
                  );
                }
              );
            });
          }
        ).next(() =>
          // Populate the mutation queues' metadata
          PersistencePromise.waitFor([
            mutationQueuesStore.put(new DbMutationQueue('foo', 2, '')),
            mutationQueuesStore.put(new DbMutationQueue('bar', 3, '')),
            mutationQueuesStore.put(new DbMutationQueue('empty', -1, ''))
          ])
        );
      });
    }).then(() =>
      withDb(5, db => {
        expect(db.version).to.be.equal(5);

        const sdb = new SimpleDb(db);
        // There is no V5_STORES, continue using V4.
        return sdb.runTransaction('readwrite', V4_STORES, txn => {
          const mutationBatchStore = txn.store<
            DbMutationBatchKey,
            DbMutationBatch
          >(DbMutationBatch.store);
          const documentMutationStore = txn.store<
            DbDocumentMutationKey,
            DbDocumentMutation
          >(DbDocumentMutation.store);
          const mutationQueuesStore = txn.store<
            DbMutationQueueKey,
            DbMutationQueue
          >(DbMutationQueue.store);

          // Verify that all but the two pending mutations have been cleared
          // by the migration.
          let p = mutationBatchStore.count().next(count => {
            expect(count).to.deep.equal(2);
          });
          p = p.next(() =>
            documentMutationStore.count().next(count => {
              expect(count).to.equal(2);
            })
          );

          // Verify that we still have one metadata entry for each existing
          // queue
          p = p.next(() =>
            mutationQueuesStore.count().next(count => {
              expect(count).to.equal(3);
            })
          );
          return p;
        });
      })
    );
  });

  it('can upgrade from version 5 to 6', async () => {
    await withDb(5, db => {
      // Add some documents
      const docs = [
        doc('docs/a', 1, { foo: 'bar' }),
        doc('docs/b', 2, { baz: false }),
        doc('docs/c', 3, { a: 1, b: [5, 'foo'] })
      ];
      const dbRemoteDocs = docs.map(doc => ({
        dbKey: doc.key.path.toArray(),
        dbDoc: TEST_SERIALIZER.toDbRemoteDocument(doc, doc.version)
      }));
      // V5 stores doesn't exist
      const sdb = new SimpleDb(db);
      return sdb.runTransaction('readwrite', V4_STORES, txn => {
        const store = txn.store<DbRemoteDocumentKey, DbRemoteDocument>(
          DbRemoteDocument.store
        );
        return PersistencePromise.forEach(
          dbRemoteDocs,
          ({ dbKey, dbDoc }: { dbKey: string[]; dbDoc: DbRemoteDocument }) =>
            store.put(dbKey, dbDoc)
        );
      });
    });
    await withDb(6, db => {
      const sdb = new SimpleDb(db);
      return sdb.runTransaction('readwrite', V6_STORES, txn => {
        const store = txn.store<
          DbRemoteDocumentGlobalKey,
          DbRemoteDocumentGlobal
        >(DbRemoteDocumentGlobal.store);
        return store.get(DbRemoteDocumentGlobal.key).next(metadata => {
          // We don't really care what the size is, just that it's greater than 0.
          // Our sizing algorithm may change at some point.
          expect(metadata!.byteSize).to.be.greaterThan(0);
        });
      });
    });
  });

  it('can upgrade from version 6 to 7', async () => {
    const oldSequenceNumber = 1;
    // Set the highest sequence number to this value so that untagged documents
    // will pick up this value.
    const newSequenceNumber = 2;
    await withDb(6, db => {
      const serializer = TEST_SERIALIZER;

      const sdb = new SimpleDb(db);
      return sdb.runTransaction('readwrite', V6_STORES, txn => {
        const targetGlobalStore = txn.store<DbTargetGlobalKey, DbTargetGlobal>(
          DbTargetGlobal.store
        );
        const remoteDocumentStore = txn.store<
          DbRemoteDocumentKey,
          DbRemoteDocument
        >(DbRemoteDocument.store);
        const targetDocumentStore = txn.store<
          DbTargetDocumentKey,
          DbTargetDocument
        >(DbTargetDocument.store);
        return targetGlobalStore
          .get(DbTargetGlobal.key)
          .next(metadata => {
            expect(metadata).to.not.be.null;
            metadata!.highestListenSequenceNumber = newSequenceNumber;
            return targetGlobalStore.put(DbTargetGlobal.key, metadata!);
          })
          .next(() => {
            // Set up some documents (we only need the keys)
            // For the odd ones, add sentinel rows.
            const promises: Array<PersistencePromise<void>> = [];
            for (let i = 0; i < 10; i++) {
              const document = doc('docs/doc_' + i, 1, { foo: 'bar' });
              promises.push(
                remoteDocumentStore.put(
                  document.key.path.toArray(),
                  serializer.toDbRemoteDocument(document, document.version)
                )
              );
              if (i % 2 === 1) {
                promises.push(
                  targetDocumentStore.put(
                    new DbTargetDocument(
                      0,
                      encodeResourcePath(document.key.path),
                      oldSequenceNumber
                    )
                  )
                );
              }
            }
            return PersistencePromise.waitFor(promises);
          });
      });
    });

    // Now run the migration and verify
    await withDb(7, db => {
      const sdb = new SimpleDb(db);
      return sdb.runTransaction('readwrite', V6_STORES, txn => {
        const targetDocumentStore = txn.store<
          DbTargetDocumentKey,
          DbTargetDocument
        >(DbTargetDocument.store);
        const range = IDBKeyRange.bound(
          [0],
          [1],
          /*lowerOpen=*/ false,
          /*upperOpen=*/ true
        );
        return targetDocumentStore.iterate(
          { range },
          ([_, path], targetDocument) => {
            const decoded = decodeResourcePath(path);
            const lastSegment = decoded.lastSegment();
            const docNum = +lastSegment.split('_')[1];
            const expected =
              docNum % 2 === 1 ? oldSequenceNumber : newSequenceNumber;
            expect(targetDocument.sequenceNumber).to.equal(expected);
          }
        );
      });
    });
  });

  it('can upgrade from version 7 to 8', async () => {
    // This test creates a database with schema version 7 that has a few
    // mutations and a few remote documents and then ensures that appropriate
    // entries are written to the collectionParentIndex.
    const writePaths = [
      'cg1/x',
      'cg1/y',
      'cg1/x/cg1/x',
      'cg2/x',
      'cg1/x/cg2/x'
    ];
    const remoteDocPaths = [
      'cg1/z',
      'cg1/y/cg1/x',
      'cg2/x/cg3/x',
      'blah/x/blah/x/cg3/x'
    ];
    const expectedParents = {
      cg1: ['', 'cg1/x', 'cg1/y'],
      cg2: ['', 'cg1/x'],
      cg3: ['blah/x/blah/x', 'cg2/x']
    };

    await withDb(7, db => {
      const sdb = new SimpleDb(db);
      return sdb.runTransaction('readwrite', V6_STORES, txn => {
        const remoteDocumentStore = txn.store<
          DbRemoteDocumentKey,
          DbRemoteDocument
        >(DbRemoteDocument.store);
        const documentMutationStore = txn.store<
          DbDocumentMutationKey,
          DbDocumentMutation
        >(DbDocumentMutation.store);
        // We "cheat" and only write the DbDocumentMutation index entries, since that's
        // all the migration uses.
        return PersistencePromise.forEach(writePaths, (writePath: string) => {
          const indexKey = DbDocumentMutation.key(
            'dummy-uid',
            path(writePath),
            /*dummy batchId=*/ 123
          );
          return documentMutationStore.put(
            indexKey,
            DbDocumentMutation.PLACEHOLDER
          );
        }).next(() => {
          // Write the remote document entries.
          return PersistencePromise.forEach(remoteDocPaths, (path: string) => {
            const remoteDoc = doc(path, /*version=*/ 1, { data: 1 });
            return remoteDocumentStore.put(
              remoteDoc.key.path.toArray(),
              TEST_SERIALIZER.toDbRemoteDocument(remoteDoc, remoteDoc.version)
            );
          });
        });
      });
    });

    // Migrate to v8 and verify index entries.
    await withDb(8, db => {
      const sdb = new SimpleDb(db);
      return sdb.runTransaction('readwrite', V8_STORES, txn => {
        const collectionParentsStore = txn.store<
          DbCollectionParentKey,
          DbCollectionParent
        >(DbCollectionParent.store);
        return collectionParentsStore.loadAll().next(indexEntries => {
          const actualParents: { [key: string]: string[] } = {};
          for (const { collectionId, parent } of indexEntries) {
            let parents = actualParents[collectionId];
            if (!parents) {
              parents = [];
              actualParents[collectionId] = parents;
            }
            parents.push(decodeResourcePath(parent).toString());
          }

          expect(actualParents).to.deep.equal(expectedParents);
        });
      });
    });
  });

  it('rewrites canonical IDs during upgrade from version 9 to 10', async () => {
    await withDb(9, db => {
      const sdb = new SimpleDb(db);
      return sdb.runTransaction('readwrite', V8_STORES, txn => {
        const targetsStore = txn.store<DbTargetKey, DbTarget>(DbTarget.store);

        const filteredQuery = Query.atPath(path('collection')).addFilter(
          filter('foo', '==', 'bar')
        );
        const initialTargetData = new TargetData(
          filteredQuery.toTarget(),
          /* targetId= */ 2,
          TargetPurpose.Listen,
          /* sequenceNumber= */ 1
        );

        const serializedData = TEST_SERIALIZER.toDbTarget(initialTargetData);
        serializedData.canonicalId = 'invalid_canonical_id';

        return targetsStore.put(TEST_SERIALIZER.toDbTarget(initialTargetData));
      });
    });

    await withDb(10, db => {
      const sdb = new SimpleDb(db);
      return sdb.runTransaction('readwrite', V8_STORES, txn => {
        const targetsStore = txn.store<DbTargetKey, DbTarget>(DbTarget.store);
        return targetsStore.iterate((key, value) => {
          const targetData = TEST_SERIALIZER.fromDbTarget(value).target;
          const expectedCanonicalId = targetData.canonicalId();

          const actualCanonicalId = value.canonicalId;
          expect(actualCanonicalId).to.equal(expectedCanonicalId);
        });
      });
    });
  });

  it('can use read-time index after schema migration', async () => {
    // This test creates a database with schema version 8 that has a few
    // remote documents, adds an index and then reads new documents back
    // via that index.

    const existingDocPaths = [
      'coll1/doc1',
      'coll1/doc2',
      'coll2/doc1',
      'coll2/doc2'
    ];
    const newDocPaths = [
      'coll1/doc3',
      'coll1/doc4',
      'coll2/doc3',
      'coll2/doc4'
    ];

    await withDb(8, db => {
      const sdb = new SimpleDb(db);
      return sdb.runTransaction('readwrite', V8_STORES, txn => {
        const remoteDocumentStore = txn.store<
          DbRemoteDocumentKey,
          DbRemoteDocument
        >(DbRemoteDocument.store);

        // Write the remote document entries.
        return PersistencePromise.forEach(existingDocPaths, (path: string) => {
          const remoteDoc = doc(path, /*version=*/ 1, { data: 1 });

          const dbRemoteDoc = TEST_SERIALIZER.toDbRemoteDocument(
            remoteDoc,
            remoteDoc.version
          );
          // Mimic the old serializer and delete previously unset values
          delete dbRemoteDoc.readTime;
          delete dbRemoteDoc.parentPath;

          return remoteDocumentStore.put(
            remoteDoc.key.path.toArray(),
            dbRemoteDoc
          );
        });
      });
    });

    // Migrate to v9 and verify that new documents are indexed.
    await withDb(9, db => {
      const sdb = new SimpleDb(db);
      return sdb.runTransaction('readwrite', V8_STORES, txn => {
        const remoteDocumentStore = txn.store<
          DbRemoteDocumentKey,
          DbRemoteDocument
        >(DbRemoteDocument.store);

        // Verify the existing remote document entries.
        return remoteDocumentStore
          .loadAll()
          .next(docsRead => {
            const keys = docsRead.map(dbDoc => dbDoc.document!.name);
            expect(keys).to.have.members([
              'projects/test-project/databases/(default)/documents/coll1/doc1',
              'projects/test-project/databases/(default)/documents/coll1/doc2',
              'projects/test-project/databases/(default)/documents/coll2/doc1',
              'projects/test-project/databases/(default)/documents/coll2/doc2'
            ]);
          })
          .next(() => addDocs(txn, newDocPaths, /* version= */ 2))
          .next(() => {
            // Verify that we can get recent changes in a collection filtered by
            // read time.
            const lastReadTime = TEST_SERIALIZER.toDbTimestampKey(version(1));
            const range = IDBKeyRange.lowerBound(
              [['coll2'], lastReadTime],
              true
            );
            return remoteDocumentStore
              .loadAll(DbRemoteDocument.collectionReadTimeIndex, range)
              .next(docsRead => {
                const keys = docsRead.map(dbDoc => dbDoc.document!.name);
                expect(keys).to.have.members([
                  'projects/test-project/databases/(default)/documents/coll2/doc3',
                  'projects/test-project/databases/(default)/documents/coll2/doc4'
                ]);
              });
          });
      });
    });
  });

  it('can get recent document changes in a collection', async () => {
    const oldDocPaths = ['coll/doc1', 'coll/doc2', 'abc/doc1'];
    const newDocPaths = ['coll/doc3', 'coll/doc4', 'abc/doc2'];

    await withDb(9, db => {
      const sdb = new SimpleDb(db);
      return sdb.runTransaction('readwrite', V8_STORES, txn => {
        return addDocs(txn, oldDocPaths, /* version= */ 1).next(() =>
          addDocs(txn, newDocPaths, /* version= */ 2).next(() => {
            const remoteDocumentStore = txn.store<
              DbRemoteDocumentKey,
              DbRemoteDocument
            >(DbRemoteDocument.store);

            const lastReadTime = TEST_SERIALIZER.toDbTimestampKey(version(1));
            const range = IDBKeyRange.lowerBound(
              [['coll'], lastReadTime],
              true
            );
            return remoteDocumentStore
              .loadAll(DbRemoteDocument.collectionReadTimeIndex, range)
              .next(docsRead => {
                const keys = docsRead.map(dbDoc => dbDoc.document!.name);
                expect(keys).to.have.members([
                  'projects/test-project/databases/(default)/documents/coll/doc3',
                  'projects/test-project/databases/(default)/documents/coll/doc4'
                ]);
              });
          })
        );
      });
    });
  });

  it('can get recent document changes', async () => {
    const oldDocPaths = ['coll1/old', 'coll2/old'];
    const newDocPaths = ['coll1/new', 'coll2/new'];

    await withDb(9, db => {
      const sdb = new SimpleDb(db);
      return sdb.runTransaction('readwrite', V8_STORES, txn => {
        return addDocs(txn, oldDocPaths, /* version= */ 1).next(() =>
          addDocs(txn, newDocPaths, /* version= */ 2).next(() => {
            const remoteDocumentStore = txn.store<
              DbRemoteDocumentKey,
              DbRemoteDocument
            >(DbRemoteDocument.store);

            const lastReadTime = TEST_SERIALIZER.toDbTimestampKey(version(1));
            const range = IDBKeyRange.lowerBound(lastReadTime, true);
            return remoteDocumentStore
              .loadAll(DbRemoteDocument.readTimeIndex, range)
              .next(docsRead => {
                const keys = docsRead.map(dbDoc => dbDoc.document!.name);
                expect(keys).to.have.members([
                  'projects/test-project/databases/(default)/documents/coll1/new',
                  'projects/test-project/databases/(default)/documents/coll2/new'
                ]);
              });
          })
        );
      });
    });
  });

  it('downgrading throws a custom error', async () => {
    // Upgrade to latest version
    await withDb(SCHEMA_VERSION, async db => {
      expect(db.version).to.equal(SCHEMA_VERSION);
    });
    // downgrade by one version
    const downgradeVersion = SCHEMA_VERSION - 1;
    const schemaConverter = new SchemaConverter(TEST_SERIALIZER);
    let error: FirestoreError | null = null;
    try {
      await SimpleDb.openOrCreate(
        INDEXEDDB_TEST_DATABASE_NAME,
        downgradeVersion,
        schemaConverter
      );
    } catch (e) {
      error = e;
      expect(
        e.message.indexOf('A newer version of the Firestore SDK')
      ).to.not.equal(-1);
    }
    expect(error).to.not.be.null;
  });
});

describe('IndexedDb: canActAsPrimary', () => {
  if (!IndexedDbPersistence.isAvailable()) {
    console.warn('No IndexedDB. Skipping canActAsPrimary() tests.');
    return;
  }

  async function clearPrimaryLease(): Promise<void> {
    const simpleDb = await SimpleDb.openOrCreate(
      INDEXEDDB_TEST_DATABASE_NAME,
      SCHEMA_VERSION,
      new SchemaConverter(TEST_SERIALIZER)
    );
    await simpleDb.runTransaction('readwrite', [DbPrimaryClient.store], txn => {
      const primaryStore = txn.store<DbPrimaryClientKey, DbPrimaryClient>(
        DbPrimaryClient.store
      );
      return primaryStore.delete(DbPrimaryClient.key);
    });
    simpleDb.close();
  }

  async function getCurrentLeaseOwner(): Promise<ClientId | null> {
    const simpleDb = await SimpleDb.openOrCreate(
      INDEXEDDB_TEST_DATABASE_NAME,
      SCHEMA_VERSION,
      new SchemaConverter(TEST_SERIALIZER)
    );
    const leaseOwner = await simpleDb.runTransaction(
      'readonly',
      [DbPrimaryClient.store],
      txn => {
        const primaryStore = txn.store<DbPrimaryClientKey, DbPrimaryClient>(
          DbPrimaryClient.store
        );
        return primaryStore
          .get(DbPrimaryClient.key)
          .next(owner => (owner ? owner.ownerId : null));
      }
    );
    simpleDb.close();
    return leaseOwner;
  }

  beforeEach(() => {
    return SimpleDb.delete(INDEXEDDB_TEST_DATABASE_NAME);
  });

  after(() => SimpleDb.delete(INDEXEDDB_TEST_DATABASE_NAME));

  const visible: VisibilityState = 'visible';
  const hidden: VisibilityState = 'hidden';
  const networkEnabled = true;
  const networkDisabled = false;
  const primary = true;
  const secondary = false;

  type ExpectedPrimaryStateTestCase = [
    boolean,
    VisibilityState,
    boolean,
    VisibilityState,
    boolean
  ];

  const testCases: ExpectedPrimaryStateTestCase[] = [
    [networkDisabled, hidden, networkDisabled, hidden, primary],
    [networkDisabled, hidden, networkDisabled, visible, primary],
    [networkDisabled, hidden, networkEnabled, hidden, primary],
    [networkDisabled, hidden, networkEnabled, visible, primary],
    [networkDisabled, visible, networkDisabled, hidden, secondary],
    [networkDisabled, visible, networkDisabled, visible, primary],
    [networkDisabled, visible, networkEnabled, hidden, primary],
    [networkDisabled, visible, networkEnabled, visible, primary],
    [networkEnabled, hidden, networkDisabled, hidden, secondary],
    [networkEnabled, hidden, networkDisabled, visible, secondary],
    [networkEnabled, hidden, networkEnabled, hidden, primary],
    [networkEnabled, hidden, networkEnabled, visible, primary],
    [networkEnabled, visible, networkDisabled, hidden, secondary],
    [networkEnabled, visible, networkDisabled, visible, secondary],
    [networkEnabled, visible, networkEnabled, hidden, secondary],
    [networkEnabled, visible, networkEnabled, visible, primary]
  ];

  for (const testCase of testCases) {
    const [
      thatNetwork,
      thatVisibility,
      thisNetwork,
      thisVisibility,
      primaryState
    ] = testCase;
    const testName = `is ${
      primaryState ? 'eligible' : 'not eligible'
    } when client is ${
      thisNetwork ? 'online' : 'offline'
    } and ${thisVisibility} and other client is ${
      thatNetwork ? 'online' : 'offline'
    } and ${thatVisibility}`;

    it(testName, () => {
      return withPersistence(
        'thatClient',
        async (thatPersistence, thatPlatform, thatQueue) => {
          thatPlatform.raiseVisibilityEvent(thatVisibility);
          thatPersistence.setNetworkEnabled(thatNetwork);
          await thatQueue.drain();

          // Clear the current primary holder, since our logic will not revoke
          // the lease until it expires.
          await clearPrimaryLease();

          await withPersistence(
            'thisClient',
            async (thisPersistence, thisPlatform, thisQueue) => {
              thisPlatform.raiseVisibilityEvent(thisVisibility);
              thisPersistence.setNetworkEnabled(thisNetwork);
              await thisQueue.drain();

              let isPrimary: boolean | undefined = undefined;
              await thisPersistence.setPrimaryStateListener(
                async primaryState => {
                  isPrimary = primaryState;
                }
              );
              expect(isPrimary).to.eq(primaryState);
            }
          );
        }
      );
    });
  }

  it('is eligible when only client', () => {
    return withPersistence('clientA', async (persistence, platform, queue) => {
      platform.raiseVisibilityEvent('hidden');
      persistence.setNetworkEnabled(false);
      await queue.drain();

      let isPrimary: boolean | undefined = undefined;
      await persistence.setPrimaryStateListener(async primaryState => {
        isPrimary = primaryState;
      });
      expect(isPrimary).to.be.true;
    });
  });

  it('regains lease if available', () => {
    return withPersistence('clientA', async persistence => {
      expect(await getCurrentLeaseOwner()).to.not.be.null;

      await clearPrimaryLease();
      expect(await getCurrentLeaseOwner()).to.be.null;

      await persistence.runTransaction(
        'regain lease',
        'readwrite-primary',
        () => PersistencePromise.resolve()
      );

      expect(await getCurrentLeaseOwner()).to.not.be.null;
    });
  });
});

describe('IndexedDb: allowTabSynchronization', () => {
  if (!IndexedDbPersistence.isAvailable()) {
    console.warn('No IndexedDB. Skipping allowTabSynchronization tests.');
    return;
  }

  beforeEach(() => SimpleDb.delete(INDEXEDDB_TEST_DATABASE_NAME));

  after(() => SimpleDb.delete(INDEXEDDB_TEST_DATABASE_NAME));

  it('rejects access when synchronization is disabled', async () => {
    await withPersistence('clientA', async db1 => {
      await expect(
        withPersistence('clientB', db2 => Promise.resolve())
      ).to.eventually.be.rejectedWith(
        'Another tab has exclusive access to the persistence layer.'
      );
    });
  });

  it('grants access when synchronization is enabled', async () => {
    return withMultiClientPersistence('clientA', async db1 => {
      await withMultiClientPersistence('clientB', async db2 => {});
    });
  });
});<|MERGE_RESOLUTION|>--- conflicted
+++ resolved
@@ -134,15 +134,9 @@
     LruParams.DEFAULT,
     queue,
     serializer,
-<<<<<<< HEAD
-    lruParams: LruParams.DEFAULT,
-    sequenceNumberSyncer: MOCK_SEQUENCE_NUMBER_SYNCER,
-    force: false
-  });
-=======
-    MOCK_SEQUENCE_NUMBER_SYNCER
+    MOCK_SEQUENCE_NUMBER_SYNCER,
+    /* force= */ false
   );
->>>>>>> 8143c836
 
   await persistence.start();
   await fn(persistence, platform, queue);
