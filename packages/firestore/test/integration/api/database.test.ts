/**
 * @license
 * Copyright 2017 Google Inc.
 *
 * Licensed under the Apache License, Version 2.0 (the "License");
 * you may not use this file except in compliance with the License.
 * You may obtain a copy of the License at
 *
 *   http://www.apache.org/licenses/LICENSE-2.0
 *
 * Unless required by applicable law or agreed to in writing, software
 * distributed under the License is distributed on an "AS IS" BASIS,
 * WITHOUT WARRANTIES OR CONDITIONS OF ANY KIND, either express or implied.
 * See the License for the specific language governing permissions and
 * limitations under the License.
 */

import * as chaiAsPromised from 'chai-as-promised';

import * as firestore from '@firebase/firestore-types';
import { expect, use } from 'chai';

import { SimpleDb } from '../../../src/local/simple_db';
import { fail } from '../../../src/util/assert';
import { Code } from '../../../src/util/error';
import { query } from '../../util/api_helpers';
import { Deferred } from '../../util/promise';
import { EventsAccumulator } from '../util/events_accumulator';
import firebase from '../util/firebase_export';
import {
  apiDescribe,
  arrayContainsAnyOp,
  inOp,
  shutdownDb,
  withTestCollection,
  withTestDb,
  withTestDbs,
  withTestDoc,
  withTestDocAndInitialData,
  DEFAULT_SETTINGS,
  waitForPendingWrites,
  withMockCredentialProviderTestDb
} from '../util/helpers';
import { User } from '../../../src/auth/user';

// tslint:disable:no-floating-promises

use(chaiAsPromised);

const Timestamp = firebase.firestore!.Timestamp;
const FieldValue = firebase.firestore!.FieldValue;

apiDescribe('Database', (persistence: boolean) => {
  it('can set a document', () => {
    return withTestDoc(persistence, docRef => {
      return docRef.set({
        desc: 'Stuff related to Firestore project...',
        owner: {
          name: 'Jonny',
          title: 'scallywag'
        }
      });
    });
  });

  it('doc() will auto generate an ID', () => {
    return withTestDb(persistence, async db => {
      const ref = db.collection('foo').doc();
      // Auto IDs are 20 characters long
      expect(ref.id.length).to.equal(20);
    });
  });

  it('can delete a document', () => {
    return withTestDoc(persistence, docRef => {
      return docRef
        .set({ foo: 'bar' })
        .then(() => {
          return docRef.get();
        })
        .then(doc => {
          expect(doc.data()).to.deep.equal({ foo: 'bar' });
          return docRef.delete();
        })
        .then(() => {
          return docRef.get();
        })
        .then(doc => {
          expect(doc.exists).to.equal(false);
        });
    });
  });

  it('can update existing document', () => {
    return withTestDoc(persistence, doc => {
      const initialData = {
        desc: 'Description',
        owner: { name: 'Jonny', email: 'abc@xyz.com' }
      };
      const updateData = {
        desc: 'NewDescription',
        'owner.email': 'new@xyz.com'
      };
      const finalData = {
        desc: 'NewDescription',
        owner: { name: 'Jonny', email: 'new@xyz.com' }
      };
      return doc
        .set(initialData)
        .then(() => doc.update(updateData))
        .then(() => doc.get())
        .then(docSnapshot => {
          expect(docSnapshot.exists).to.be.ok;
          expect(docSnapshot.data()).to.deep.equal(finalData);
        });
    });
  });

  it('can retrieve document that does not exist', () => {
    return withTestDoc(persistence, doc => {
      return doc.get().then(snapshot => {
        expect(snapshot.exists).to.equal(false);
        expect(snapshot.data()).to.equal(undefined);
        expect(snapshot.get('foo')).to.equal(undefined);
      });
    });
  });

  (persistence ? it : it.skip)('can update an unknown document', () => {
    return withTestDbs(persistence, 2, async ([reader, writer]) => {
      const writerRef = writer.collection('collection').doc();
      const readerRef = reader.collection('collection').doc(writerRef.id);
      await writerRef.set({ a: 'a' });
      await readerRef.update({ b: 'b' });
      await writerRef
        .get({ source: 'cache' })
        .then(doc => expect(doc.exists).to.be.true);
      await readerRef
        .get({ source: 'cache' })
        .then(
          () => fail('Expected cache miss'),
          err => expect(err.code).to.be.equal(Code.UNAVAILABLE)
        );
      await writerRef
        .get()
        .then(doc => expect(doc.data()).to.deep.equal({ a: 'a', b: 'b' }));
      await readerRef
        .get()
        .then(doc => expect(doc.data()).to.deep.equal({ a: 'a', b: 'b' }));
    });
  });

  it('can merge data with an existing document using set', () => {
    return withTestDoc(persistence, doc => {
      const initialData = {
        desc: 'description',
        'owner.data': { name: 'Jonny', email: 'abc@xyz.com' }
      };
      const mergeData = {
        updated: true,
        'owner.data': { name: 'Sebastian' }
      };
      const finalData = {
        updated: true,
        desc: 'description',
        'owner.data': { name: 'Sebastian', email: 'abc@xyz.com' }
      };
      return doc
        .set(initialData)
        .then(() => doc.set(mergeData, { merge: true }))
        .then(() => doc.get())
        .then(docSnapshot => {
          expect(docSnapshot.exists).to.be.ok;
          expect(docSnapshot.data()).to.deep.equal(finalData);
        });
    });
  });

  it('can merge server timestamps', () => {
    return withTestDoc(persistence, doc => {
      const initialData = {
        updated: false
      };
      const mergeData = {
        time: FieldValue.serverTimestamp(),
        nested: { time: FieldValue.serverTimestamp() }
      };
      return doc
        .set(initialData)
        .then(() => doc.set(mergeData, { merge: true }))
        .then(() => doc.get())
        .then(docSnapshot => {
          expect(docSnapshot.exists).to.be.ok;
          expect(docSnapshot.get('updated')).to.be.false;
          expect(docSnapshot.get('time')).to.be.an.instanceof(Timestamp);
          expect(docSnapshot.get('nested.time')).to.be.an.instanceof(Timestamp);
        });
    });
  });

  it('can merge empty object', async () => {
    await withTestDoc(persistence, async doc => {
      const accumulator = new EventsAccumulator<firestore.DocumentSnapshot>();
      const unsubscribe = doc.onSnapshot(accumulator.storeEvent);
      await accumulator
        .awaitEvent()
        .then(() => doc.set({}))
        .then(() => accumulator.awaitEvent())
        .then(docSnapshot => expect(docSnapshot.data()).to.be.deep.equal({}))
        .then(() => doc.set({ a: {} }, { mergeFields: ['a'] }))
        .then(() => accumulator.awaitEvent())
        .then(docSnapshot =>
          expect(docSnapshot.data()).to.be.deep.equal({ a: {} })
        )
        .then(() => doc.set({ b: {} }, { merge: true }))
        .then(() => accumulator.awaitEvent())
        .then(docSnapshot =>
          expect(docSnapshot.data()).to.be.deep.equal({ a: {}, b: {} })
        )
        .then(() => doc.get({ source: 'server' }))
        .then(docSnapshot => {
          expect(docSnapshot.data()).to.be.deep.equal({ a: {}, b: {} });
        });

      unsubscribe();
    });
  });

  it('can delete field using merge', () => {
    return withTestDoc(persistence, doc => {
      const initialData = {
        untouched: true,
        foo: 'bar',
        nested: { untouched: true, foo: 'bar' }
      };
      const mergeData = {
        foo: FieldValue.delete(),
        nested: { foo: FieldValue.delete() }
      };
      const finalData = {
        untouched: true,
        nested: { untouched: true }
      };
      return doc
        .set(initialData)
        .then(() => doc.set(mergeData, { merge: true }))
        .then(() => doc.get())
        .then(docSnapshot => {
          expect(docSnapshot.exists).to.be.ok;
          expect(docSnapshot.data()).to.deep.equal(finalData);
        });
    });
  });

  it('can delete field using mergeFields', () => {
    return withTestDoc(persistence, doc => {
      const initialData = {
        untouched: true,
        foo: 'bar',
        inner: { removed: true, foo: 'bar' },
        nested: { untouched: true, foo: 'bar' }
      };
      const mergeData = {
        foo: FieldValue.delete(),
        inner: { foo: FieldValue.delete() },
        nested: {
          untouched: FieldValue.delete(),
          foo: FieldValue.delete()
        }
      };
      const finalData = {
        untouched: true,
        inner: {},
        nested: { untouched: true }
      };
      return doc
        .set(initialData)
        .then(() =>
          doc.set(mergeData, { mergeFields: ['foo', 'inner', 'nested.foo'] })
        )
        .then(() => doc.get())
        .then(docSnapshot => {
          expect(docSnapshot.exists).to.be.ok;
          expect(docSnapshot.data()).to.deep.equal(finalData);
        });
    });
  });

  it('can set server timestamps using mergeFields', () => {
    return withTestDoc(persistence, doc => {
      const initialData = {
        untouched: true,
        foo: 'bar',
        nested: { untouched: true, foo: 'bar' }
      };
      const mergeData = {
        foo: FieldValue.serverTimestamp(),
        inner: { foo: FieldValue.serverTimestamp() },
        nested: { foo: FieldValue.serverTimestamp() }
      };
      return doc
        .set(initialData)
        .then(() =>
          doc.set(mergeData, { mergeFields: ['foo', 'inner', 'nested.foo'] })
        )
        .then(() => doc.get())
        .then(docSnapshot => {
          expect(docSnapshot.exists).to.be.ok;
          expect(docSnapshot.get('foo')).to.be.instanceof(Timestamp);
          expect(docSnapshot.get('inner.foo')).to.be.instanceof(Timestamp);
          expect(docSnapshot.get('nested.foo')).to.be.instanceof(Timestamp);
        });
    });
  });

  it('can replace an array by merging using set', () => {
    return withTestDoc(persistence, doc => {
      const initialData = {
        untouched: true,
        data: 'old',
        topLevel: ['old', 'old'],
        mapInArray: [{ data: 'old' }]
      };
      const mergeData = {
        data: 'new',
        topLevel: ['new'],
        mapInArray: [{ data: 'new' }]
      };
      const finalData = {
        untouched: true,
        data: 'new',
        topLevel: ['new'],
        mapInArray: [{ data: 'new' }]
      };
      return doc
        .set(initialData)
        .then(() => doc.set(mergeData, { merge: true }))
        .then(() => doc.get())
        .then(docSnapshot => {
          expect(docSnapshot.exists).to.be.ok;
          expect(docSnapshot.data()).to.deep.equal(finalData);
        });
    });
  });

  it("can't specify a field mask for a missing field using set", () => {
    return withTestDoc(persistence, async docRef => {
      expect(() => {
        docRef.set(
          { desc: 'NewDescription' },
          { mergeFields: ['desc', 'owner'] }
        );
      }).to.throw(
        "Field 'owner' is specified in your field mask but missing from your input data."
      );
    });
  });

  it('can set a subset of fields using a field mask', () => {
    const initialData = {
      desc: 'Description',
      owner: { name: 'Jonny', email: 'abc@xyz.com' }
    };
    const finalData = { desc: 'Description', owner: 'Sebastian' };
    return withTestDocAndInitialData(persistence, initialData, async docRef => {
      await docRef.set(
        { desc: 'NewDescription', owner: 'Sebastian' },
        { mergeFields: ['owner'] }
      );
      const result = await docRef.get();
      expect(result.data()).to.deep.equal(finalData);
    });
  });

  it("doesn't apply field delete outside of mask", () => {
    const initialData = {
      desc: 'Description',
      owner: { name: 'Jonny', email: 'abc@xyz.com' }
    };
    const finalData = { desc: 'Description', owner: 'Sebastian' };
    return withTestDocAndInitialData(persistence, initialData, async docRef => {
      await docRef.set(
        { desc: FieldValue.delete(), owner: 'Sebastian' },
        { mergeFields: ['owner'] }
      );
      const result = await docRef.get();
      expect(result.data()).to.deep.equal(finalData);
    });
  });

  it("doesn't apply field transform outside of mask", () => {
    const initialData = {
      desc: 'Description',
      owner: { name: 'Jonny', email: 'abc@xyz.com' }
    };
    const finalData = { desc: 'Description', owner: 'Sebastian' };
    return withTestDocAndInitialData(persistence, initialData, async docRef => {
      await docRef.set(
        {
          desc: FieldValue.serverTimestamp(),
          owner: 'Sebastian'
        },
        { mergeFields: ['owner'] }
      );
      const result = await docRef.get();
      expect(result.data()).to.deep.equal(finalData);
    });
  });

  it('can set an empty field mask', () => {
    const initialData = {
      desc: 'Description',
      owner: { name: 'Jonny', email: 'abc@xyz.com' }
    };
    const finalData = initialData;
    return withTestDocAndInitialData(persistence, initialData, async docRef => {
      await docRef.set(
        { desc: 'NewDescription', owner: 'Sebastian' },
        { mergeFields: [] }
      );
      const result = await docRef.get();
      expect(result.data()).to.deep.equal(finalData);
    });
  });

  it('can specify fields multiple times in a field mask', () => {
    const initialData = {
      desc: 'Description',
      owner: { name: 'Jonny', email: 'abc@xyz.com' }
    };
    const finalData = {
      desc: 'Description',
      owner: { name: 'Sebastian', email: 'new@xyz.com' }
    };
    return withTestDocAndInitialData(persistence, initialData, async docRef => {
      await docRef.set(
        {
          desc: 'NewDescription',
          owner: { name: 'Sebastian', email: 'new@xyz.com' }
        },
        { mergeFields: ['owner.name', 'owner', 'owner'] }
      );
      const result = await docRef.get();
      expect(result.data()).to.deep.equal(finalData);
    });
  });

  it('cannot update nonexistent document', () => {
    return withTestDoc(persistence, doc => {
      return doc
        .update({ owner: 'abc' })
        .then(
          () => Promise.reject('update should have failed.'),
          (err: firestore.FirestoreError) => {
            expect(err.message).to.exist;
            // TODO: Change this to just match "no document to update" once the
            // backend response is consistent.
            expect(err.message).to.match(/no (document|entity) to update/i);
            expect(err.code).to.equal('not-found');
          }
        )
        .then(() => doc.get())
        .then(docSnapshot => {
          expect(docSnapshot.exists).to.equal(false);
        });
    });
  });

  it('can delete a field with an update', () => {
    return withTestDoc(persistence, doc => {
      const initialData = {
        desc: 'Description',
        owner: { name: 'Jonny', email: 'abc@xyz.com' }
      };
      const updateData = {
        'owner.email': FieldValue.delete()
      };
      const finalData = {
        desc: 'Description',
        owner: { name: 'Jonny' }
      };
      return doc
        .set(initialData)
        .then(() => doc.update(updateData))
        .then(() => doc.get())
        .then(docSnapshot => {
          expect(docSnapshot.exists).to.be.ok;
          expect(docSnapshot.data()).to.deep.equal(finalData);
        });
    });
  });

  it('can update nested fields', () => {
    const FieldPath = firebase.firestore!.FieldPath;

    return withTestDoc(persistence, doc => {
      const initialData = {
        desc: 'Description',
        owner: { name: 'Jonny' },
        'is.admin': false
      };
      const finalData = {
        desc: 'Description',
        owner: { name: 'Sebastian' },
        'is.admin': true
      };
      return doc
        .set(initialData)
        .then(() =>
          doc.update('owner.name', 'Sebastian', new FieldPath('is.admin'), true)
        )
        .then(() => doc.get())
        .then(docSnapshot => {
          expect(docSnapshot.exists).to.be.ok;
          expect(docSnapshot.data()).to.deep.equal(finalData);
        });
    });
  });

  describe('documents: ', () => {
    const invalidDocValues = [undefined, null, 0, 'foo', ['a'], new Date()];
    for (const val of invalidDocValues) {
      it('set/update should reject: ' + val, () => {
        return withTestDoc(persistence, async doc => {
          // eslint-disable-next-line @typescript-eslint/no-explicit-any, Intentionally passing bad types.
          expect(() => doc.set(val as any)).to.throw();
          // eslint-disable-next-line @typescript-eslint/no-explicit-any, Intentionally passing bad types.
          expect(() => doc.update(val as any)).to.throw();
        });
      });
    }
  });

  it('CollectionRef.add() resolves with resulting DocumentRef.', () => {
    return withTestCollection(persistence, {}, coll => {
      return coll
        .add({ foo: 1 })
        .then(docRef => docRef.get())
        .then(docSnap => {
          expect(docSnap.data()).to.deep.equal({ foo: 1 });
        });
    });
  });

  apiDescribe('Queries are validated client-side', (persistence: boolean) => {
    // NOTE: Failure cases are validated in validation_test.ts

    it('same inequality fields works', () => {
      return withTestCollection(persistence, {}, async coll => {
        expect(() =>
          coll.where('x', '>=', 32).where('x', '<=', 'cat')
        ).not.to.throw();
      });
    });

    it('inequality and equality on different fields works', () => {
      return withTestCollection(persistence, {}, async coll => {
        expect(() =>
          coll.where('x', '>=', 32).where('y', '==', 'cat')
        ).not.to.throw();
      });
    });

    it('inequality and array-contains on different fields works', () => {
      return withTestCollection(persistence, {}, async coll => {
        expect(() =>
          coll.where('x', '>=', 32).where('y', 'array-contains', 'cat')
        ).not.to.throw();
      });
    });

    it('inequality and IN on different fields works', () => {
      return withTestCollection(persistence, {}, async coll => {
        expect(() =>
          coll.where('x', '>=', 32).where('y', inOp, [1, 2])
        ).not.to.throw();
      });
    });

    it('inequality and array-contains-any on different fields works', () => {
      return withTestCollection(persistence, {}, async coll => {
        expect(() =>
          coll.where('x', '>=', 32).where('y', arrayContainsAnyOp, [1, 2])
        ).not.to.throw();
      });
    });

    it('inequality same as orderBy works.', () => {
      return withTestCollection(persistence, {}, async coll => {
        expect(() => coll.where('x', '>', 32).orderBy('x')).not.to.throw();
        expect(() => coll.orderBy('x').where('x', '>', 32)).not.to.throw();
      });
    });

    it('inequality same as first orderBy works.', () => {
      return withTestCollection(persistence, {}, async coll => {
        expect(() =>
          coll
            .where('x', '>', 32)
            .orderBy('x')
            .orderBy('y')
        ).not.to.throw();
        expect(() =>
          coll
            .orderBy('x')
            .where('x', '>', 32)
            .orderBy('y')
        ).not.to.throw();
      });
    });

    it('equality different than orderBy works', () => {
      return withTestCollection(persistence, {}, async coll => {
        expect(() => coll.orderBy('x').where('y', '==', 'cat')).not.to.throw();
      });
    });

    it('array-contains different than orderBy works', () => {
      return withTestCollection(persistence, {}, async coll => {
        expect(() =>
          coll.orderBy('x').where('y', 'array-contains', 'cat')
        ).not.to.throw();
      });
    });

    it('IN different than orderBy works', () => {
      return withTestCollection(persistence, {}, async coll => {
        expect(() => coll.orderBy('x').where('y', inOp, [1, 2])).not.to.throw();
      });
    });

    it('array-contains-any different than orderBy works', () => {
      return withTestCollection(persistence, {}, async coll => {
        expect(() =>
          coll.orderBy('x').where('y', arrayContainsAnyOp, [1, 2])
        ).not.to.throw();
      });
    });
  });

  it('DocumentSnapshot events for non existent document', () => {
    return withTestCollection(persistence, {}, col => {
      const doc = col.doc();
      const storeEvent = new EventsAccumulator<firestore.DocumentSnapshot>();
      doc.onSnapshot(storeEvent.storeEvent);
      return storeEvent.awaitEvent().then(snap => {
        expect(snap.exists).to.be.false;
        expect(snap.data()).to.equal(undefined);
        return storeEvent.assertNoAdditionalEvents();
      });
    });
  });

  it('DocumentSnapshot events for add data to document', () => {
    return withTestCollection(persistence, {}, col => {
      const doc = col.doc();
      const storeEvent = new EventsAccumulator<firestore.DocumentSnapshot>();
      doc.onSnapshot({ includeMetadataChanges: true }, storeEvent.storeEvent);
      return storeEvent
        .awaitEvent()
        .then(snap => {
          expect(snap.exists).to.be.false;
          expect(snap.data()).to.equal(undefined);
        })
        .then(() => doc.set({ a: 1 }))
        .then(() => storeEvent.awaitEvent())
        .then(snap => {
          expect(snap.exists).to.be.true;
          expect(snap.data()).to.deep.equal({ a: 1 });
          expect(snap.metadata.hasPendingWrites).to.be.true;
        })
        .then(() => storeEvent.awaitEvent())
        .then(snap => {
          expect(snap.exists).to.be.true;
          expect(snap.data()).to.deep.equal({ a: 1 });
          expect(snap.metadata.hasPendingWrites).to.be.false;
        })
        .then(() => storeEvent.assertNoAdditionalEvents());
    });
  });

  it('DocumentSnapshot events for change data in document', () => {
    const initialData = { a: 1 };
    const changedData = { b: 2 };

    return withTestCollection(persistence, { key1: initialData }, col => {
      const doc = col.doc('key1');
      const storeEvent = new EventsAccumulator<firestore.DocumentSnapshot>();
      doc.onSnapshot({ includeMetadataChanges: true }, storeEvent.storeEvent);
      return storeEvent
        .awaitEvent()
        .then(snap => {
          expect(snap.data()).to.deep.equal(initialData);
          expect(snap.metadata.hasPendingWrites).to.be.false;
        })
        .then(() => doc.set(changedData))
        .then(() => storeEvent.awaitEvent())
        .then(snap => {
          expect(snap.data()).to.deep.equal(changedData);
          expect(snap.metadata.hasPendingWrites).to.be.true;
        })
        .then(() => storeEvent.awaitEvent())
        .then(snap => {
          expect(snap.data()).to.deep.equal(changedData);
          expect(snap.metadata.hasPendingWrites).to.be.false;
        })
        .then(() => storeEvent.assertNoAdditionalEvents());
    });
  });

  it('DocumentSnapshot events for delete data in document', () => {
    const initialData = { a: 1 };

    return withTestCollection(persistence, { key1: initialData }, col => {
      const doc = col.doc('key1');
      const storeEvent = new EventsAccumulator<firestore.DocumentSnapshot>();
      doc.onSnapshot({ includeMetadataChanges: true }, storeEvent.storeEvent);
      return storeEvent
        .awaitEvent()
        .then(snap => {
          expect(snap.exists).to.be.true;
          expect(snap.data()).to.deep.equal(initialData);
          expect(snap.metadata.hasPendingWrites).to.be.false;
        })
        .then(() => doc.delete())
        .then(() => storeEvent.awaitEvent())
        .then(snap => {
          expect(snap.exists).to.be.false;
          expect(snap.data()).to.equal(undefined);
          expect(snap.metadata.hasPendingWrites).to.be.false;
        })
        .then(() => storeEvent.assertNoAdditionalEvents());
    });
  });

  it('Listen can be called multiple times', () => {
    return withTestCollection(persistence, {}, coll => {
      const doc = coll.doc();
      const deferred1 = new Deferred<void>();
      const deferred2 = new Deferred<void>();
      doc.set({ foo: 'bar' }).then(() => {
        doc.onSnapshot(snap => {
          deferred1.resolve();
          doc.onSnapshot(snap => {
            deferred2.resolve();
          });
        });
      });
      return Promise.all([deferred1.promise, deferred2.promise]).then(() => { });
    });
  });

  it('Metadata only changes are not fired when no options provided', () => {
    return withTestDoc(persistence, docRef => {
      const secondUpdateFound = new Deferred();
      let count = 0;
      const unlisten = docRef.onSnapshot(doc => {
        if (doc) {
          count++;
          if (count === 1) {
            expect(doc.data()).to.deep.equal({ a: 1 });
          } else {
            expect(doc.data()).to.deep.equal({ b: 1 });
            secondUpdateFound.resolve();
          }
        }
      });

      docRef.set({ a: 1 }).then(() => {
        docRef.set({ b: 1 });
      });
      return secondUpdateFound.promise.then(() => {
        unlisten();
      });
    });
  });

  // TODO(mikelehen): We need a way to create a query that will pass
  // client-side validation but fail remotely.  May need to wait until we
  // have security rules support or something?
  // tslint:disable-next-line:ban
  describe.skip('Listens are rejected remotely:', () => {
    const queryForRejection = query('foo');

    it('will reject listens', () => {
      const deferred = new Deferred();
      queryForRejection.onSnapshot(
        () => { },
        (err: Error) => {
          expect(err.name).to.exist;
          expect(err.message).to.exist;
          deferred.resolve();
        }
      );
      return deferred.promise;
    });

    it('will reject same listens twice in a row', () => {
      const deferred = new Deferred();
      queryForRejection.onSnapshot(
        () => { },
        (err: Error) => {
          expect(err.name).to.exist;
          expect(err.message).to.exist;
          queryForRejection.onSnapshot(
            () => { },
            (err2: Error) => {
              expect(err2.name).to.exist;
              expect(err2.message).to.exist;
              deferred.resolve();
            }
          );
        }
      );
      return deferred.promise;
    });

    it('will reject gets', () => {
      return queryForRejection.get().then(
        () => {
          throw new Error('Promise resolved even though error was expected.');
        },
        err => {
          expect(err.name).to.exist;
          expect(err.message).to.exist;
        }
      );
    });

    it('will reject gets twice in a row', () => {
      return queryForRejection
        .get()
        .then(
          () => {
            throw new Error('Promise resolved even though error was expected.');
          },
          err => {
            expect(err.name).to.exist;
            expect(err.message).to.exist;
          }
        )
        .then(() => queryForRejection.get())
        .then(
          () => {
            throw new Error('Promise resolved even though error was expected.');
          },
          err => {
            expect(err.name).to.exist;
            expect(err.message).to.exist;
          }
        );
    });
  });

  it('exposes "firestore" on document references.', () => {
    return withTestDb(persistence, async db => {
      expect(db.doc('foo/bar').firestore).to.equal(db);
    });
  });

  it('exposes "firestore" on query references.', () => {
    return withTestDb(persistence, async db => {
      expect(db.collection('foo').limit(5).firestore).to.equal(db);
    });
  });

  it('can compare DocumentReference instances with isEqual().', () => {
    return withTestDb(persistence, firestore => {
      return withTestDb(persistence, async otherFirestore => {
        const docRef = firestore.doc('foo/bar');
        expect(docRef.isEqual(firestore.doc('foo/bar'))).to.be.true;
        expect(docRef.collection('baz').parent!.isEqual(docRef)).to.be.true;

        expect(firestore.doc('foo/BAR').isEqual(docRef)).to.be.false;

        expect(otherFirestore.doc('foo/bar').isEqual(docRef)).to.be.false;
      });
    });
  });

  it('can compare Query instances with isEqual().', () => {
    return withTestDb(persistence, firestore => {
      return withTestDb(persistence, async otherFirestore => {
        const query = firestore
          .collection('foo')
          .orderBy('bar')
          .where('baz', '==', 42);
        const query2 = firestore
          .collection('foo')
          .orderBy('bar')
          .where('baz', '==', 42);
        expect(query.isEqual(query2)).to.be.true;

        const query3 = firestore
          .collection('foo')
          .orderBy('BAR')
          .where('baz', '==', 42);
        expect(query.isEqual(query3)).to.be.false;

        const query4 = otherFirestore
          .collection('foo')
          .orderBy('bar')
          .where('baz', '==', 42);
        expect(query4.isEqual(query)).to.be.false;
      });
    });
  });

  it('can traverse collections and documents.', () => {
    return withTestDb(persistence, async db => {
      const expected = 'a/b/c/d';
      // doc path from root Firestore.
      expect(db.doc('a/b/c/d').path).to.deep.equal(expected);
      // collection path from root Firestore.
      expect(db.collection('a/b/c').doc('d').path).to.deep.equal(expected);
      // doc path from CollectionReference.
      expect(db.collection('a').doc('b/c/d').path).to.deep.equal(expected);
      // collection path from DocumentReference.
      expect(db.doc('a/b').collection('c/d/e').path).to.deep.equal(
        expected + '/e'
      );
    });
  });

  it('can traverse collection and document parents.', () => {
    return withTestDb(persistence, async db => {
      let collection = db.collection('a/b/c');
      expect(collection.path).to.deep.equal('a/b/c');

      const doc = collection.parent!;
      expect(doc.path).to.deep.equal('a/b');

      collection = doc.parent;
      expect(collection.path).to.equal('a');

      const nullDoc = collection.parent;
      expect(nullDoc).to.equal(null);
    });
  });

  it('can queue writes while offline', () => {
    return withTestDoc(persistence, docRef => {
      const firestore = docRef.firestore;

      return firestore
        .disableNetwork()
        .then(() => {
          return Promise.all([
            docRef.set({ foo: 'bar' }),
            firestore.enableNetwork()
          ]);
        })
        .then(() => docRef.get())
        .then(doc => {
          expect(doc.data()).to.deep.equal({ foo: 'bar' });
        });
    });
  });

  it('rejects subsequent method calls after shutdown() is called', async () => {
    return withTestDb(persistence, db => {
      return db.INTERNAL.delete().then(() => {
        expect(() => {
          db.disableNetwork();
        }).to.throw('The client has already been shutdown.');
      });
    });
  });

  (persistence ? it : it.skip)(
    'maintains persistence after restarting app',
    async () => {
      await withTestDoc(persistence, async docRef => {
        await docRef.set({ foo: 'bar' });
        const app = docRef.firestore.app;
        const name = app.name;
        const options = app.options;

        await app.delete();
        const app2 = firebase.initializeApp(options, name);
        const firestore2 = firebase.firestore!(app2);
        await firestore2.enablePersistence();
        const docRef2 = firestore2.doc(docRef.path);
        const docSnap2 = await docRef2.get({ source: 'cache' });
        expect(docSnap2.exists).to.be.true;
      });
    }
  );

  (persistence ? it : it.skip)(
    'can clear persistence if the client has not been initialized',
    async () => {
      await withTestDoc(persistence, async docRef => {
        const firestore = docRef.firestore;
        await docRef.set({ foo: 'bar' });
        const app = docRef.firestore.app;
        const name = app.name;
        const options = app.options;

        await app.delete();
        await firestore.clearPersistence();
        const app2 = firebase.initializeApp(options, name);
        const firestore2 = firebase.firestore!(app2);
        await firestore2.enablePersistence();
        const docRef2 = firestore2.doc(docRef.path);
        await expect(
          docRef2.get({ source: 'cache' })
        ).to.eventually.be.rejectedWith('Failed to get document from cache.');
      });
    }
  );

  (persistence ? it : it.skip)(
    'will reject the promise if clear persistence fails',
    async () => {
      await withTestDoc(persistence, async docRef => {
        const oldDelete = SimpleDb.delete;
        try {
          SimpleDb.delete = (name: string): Promise<void> => {
            return Promise.reject('Failed to delete the database.');
          };
          const firestore = docRef.firestore;
          await firestore.app.delete();
          await expect(
            firestore.clearPersistence()
          ).to.eventually.be.rejectedWith('Failed to delete the database.');
        } finally {
          SimpleDb.delete = oldDelete;
        }
      });
    }
  );

  it('can not clear persistence if the client has been initialized', async () => {
    await withTestDoc(persistence, async docRef => {
      const firestore = docRef.firestore;
      await expect(firestore.clearPersistence()).to.eventually.be.rejectedWith(
        'Persistence cannot be cleared after this Firestore instance is initialized.'
      );
    });
  });

  it('can get documents while offline', async () => {
    await withTestDoc(persistence, async docRef => {
      const firestore = docRef.firestore;

      await firestore.disableNetwork();
      await expect(docRef.get()).to.eventually.be.rejectedWith(
        'Failed to get document because the client is offline.'
      );

      const writePromise = docRef.set({ foo: 'bar' });
      const doc = await docRef.get();
      expect(doc.metadata.fromCache).to.be.true;

      await firestore.enableNetwork();
      await writePromise;

      const doc2 = await docRef.get();
      expect(doc2.metadata.fromCache).to.be.false;
      expect(doc2.data()).to.deep.equal({ foo: 'bar' });
    });
  });

  it('can enable and disable networking', () => {
    return withTestDb(persistence, async db => {
      // There's not currently a way to check if networking is in fact disabled,
      // so for now just test that the method is well-behaved and doesn't throw.
      await db.enableNetwork();
      await db.enableNetwork();
      await db.disableNetwork();
      await db.disableNetwork();
      await db.enableNetwork();
    });
  });

  it('can start a new instance after shut down', async () => {
    return withTestDoc(persistence, async docRef => {
      const firestore = docRef.firestore;
      await shutdownDb(firestore);

      const newFirestore = firebase.firestore!(firestore.app);
      expect(newFirestore).to.not.equal(firestore);

      // New instance functions.
      newFirestore.settings(DEFAULT_SETTINGS);
      await newFirestore.doc(docRef.path).set({ foo: 'bar' });
      const doc = await newFirestore.doc(docRef.path).get();
      expect(doc.data()).to.deep.equal({ foo: 'bar' });
    });
  });

  it('app delete leads to instance shutdown', async () => {
    await withTestDoc(persistence, async docRef => {
      await docRef.set({ foo: 'bar' });
      const app = docRef.firestore.app;
      await app.delete();

      // eslint-disable-next-line @typescript-eslint/no-explicit-any
      expect((docRef.firestore as any)._isShutdown).to.be.true;
    });
  });

  it('new operation after shutdown should throw', async () => {
    await withTestDoc(persistence, async docRef => {
      const firestore = docRef.firestore;
      await shutdownDb(firestore);

      expect(() => {
        firestore.doc(docRef.path).set({ foo: 'bar' });
      }).to.throw();
    });
  });

  it('calling shutdown mutiple times should proceed', async () => {
    await withTestDoc(persistence, async docRef => {
      const firestore = docRef.firestore;
      await shutdownDb(firestore);
      await shutdownDb(firestore);

      expect(() => {
        firestore.doc(docRef.path).set({ foo: 'bar' });
      }).to.throw();
    });
  });

<<<<<<< HEAD
  it('can unlisten queries after shutdown', async () => {
    return withTestDoc(persistence, async docRef => {
      const firestore = docRef.firestore;
      const accumulator = new EventsAccumulator<firestore.DocumentSnapshot>();
      const unsubscribe = docRef.onSnapshot(accumulator.storeEvent);
      await accumulator.awaitEvent();
      await shutdownDb(firestore);

      // This should proceed without error.
      unsubscribe();
      // Multiple calls should proceed as well.
      unsubscribe();
    });
  });
=======
  it('can wait for pending writes', async () => {
    await withTestDoc(persistence, async docRef => {
      const firestore = docRef.firestore;
      // Prevent pending writes receiving acknowledgement.
      await firestore.disableNetwork();

      const pendingWrites = docRef.set({ foo: 'bar' });
      const awaitPendingWrites = waitForPendingWrites(firestore);

      // pending writes can receive acknowledgements now.
      await firestore.enableNetwork();
      await pendingWrites;
      await awaitPendingWrites;
    });
  });

  it('waiting for pending writes should fail when user changes', async () => {
    await withMockCredentialProviderTestDb(persistence, async (db, mockCredentialsProvider) => {
      // Prevent pending writes receiving acknowledgement.
      await db.disableNetwork();
      db.doc('abc/123').set({ foo: 'bar' });
      const awaitPendingWrite = waitForPendingWrites(db);

      mockCredentialsProvider.triggerUserChange(new User('user_1'));

      await expect(awaitPendingWrite).to.be.eventually.rejectedWith(
        "'waitForPendingWrites' promise is rejected due to a user change."
      );
    });
  });

  it('waiting for pending writes resolves immediately when offline and no pending writes',
    async () => {
      await withTestDoc(persistence, async docRef => {
        const firestore = docRef.firestore;
        // Prevent pending writes receiving acknowledgement.
        await firestore.disableNetwork();

        // `awaitsPendingWrites` is created when there is no pending writes, it will resolve
        // immediately even if we are offline.
        await waitForPendingWrites(firestore);
      });
    });
>>>>>>> f18b0fb7
});<|MERGE_RESOLUTION|>--- conflicted
+++ resolved
@@ -1124,7 +1124,6 @@
     });
   });
 
-<<<<<<< HEAD
   it('can unlisten queries after shutdown', async () => {
     return withTestDoc(persistence, async docRef => {
       const firestore = docRef.firestore;
@@ -1139,7 +1138,7 @@
       unsubscribe();
     });
   });
-=======
+
   it('can wait for pending writes', async () => {
     await withTestDoc(persistence, async docRef => {
       const firestore = docRef.firestore;
@@ -1183,5 +1182,4 @@
         await waitForPendingWrites(firestore);
       });
     });
->>>>>>> f18b0fb7
 });