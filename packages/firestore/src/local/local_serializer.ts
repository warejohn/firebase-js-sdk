--- conflicted
+++ resolved
@@ -25,7 +25,6 @@
 } from '../model/document';
 import { DocumentKey } from '../model/document_key';
 import { MutationBatch } from '../model/mutation_batch';
-import * as bundleProto from '../protos/firestore_bundle_proto';
 import * as api from '../protos/firestore_proto_api';
 import {
   convertQueryTargetToQuery,
@@ -58,10 +57,7 @@
 import { TargetData, TargetPurpose } from './target_data';
 import { Bundle, NamedQuery } from '../core/bundle';
 import { Query } from '../core/query';
-<<<<<<< HEAD
-=======
 import * as bundleProto from '../protos/firestore_bundle_proto';
->>>>>>> 2bfa1853
 
 /** Serializer for values stored in the LocalStore. */
 export class LocalSerializer {
@@ -260,82 +256,6 @@
     );
   }
 
-<<<<<<< HEAD
-  /** Encodes a DbBundle to a Bundle. */
-  fromDbBundle(dbBundle: DbBundle): Bundle {
-    return {
-      id: dbBundle.bundleId,
-      createTime: this.fromDbTimestamp(dbBundle.createTime),
-      version: dbBundle.version
-    };
-  }
-
-  /** Encodes a BundleMetadata to a DbBundle. */
-  toDbBundle(metadata: bundleProto.BundleMetadata): DbBundle {
-    return {
-      bundleId: metadata.id!,
-      createTime: this.toDbTimestamp(
-        this.remoteSerializer.fromVersion(metadata.createTime!)
-      ),
-      version: metadata.version!
-    };
-  }
-
-  /** Encodes a DbNamedQuery to a NamedQuery. */
-  fromDbNamedQuery(dbNamedQuery: DbNamedQuery): NamedQuery {
-    return {
-      name: dbNamedQuery.name,
-      query: this.fromBundledQuery(dbNamedQuery.bundledQuery),
-      readTime: this.fromDbTimestamp(dbNamedQuery.readTime)
-    };
-  }
-
-  /** Encodes a NamedQuery from bundle proto to a DbNamedQuery. */
-  toDbNamedQuery(query: bundleProto.NamedQuery): DbNamedQuery {
-    return {
-      name: query.name!,
-      readTime: this.toDbTimestamp(
-        this.remoteSerializer.fromVersion(query.readTime!)
-      ),
-      bundledQuery: query.bundledQuery!
-    };
-  }
-
-  /**
-   * Encodes a `BundledQuery` from bundle proto to a Query object.
-   *
-   * This reconstructs the original query used to build the bundle being loaded,
-   * including features exists only in SDKs (for example: limit-to-last).
-   */
-  fromBundledQuery(bundledQuery: bundleProto.BundledQuery): Query {
-    const query = this.remoteSerializer.convertQueryTargetToQuery({
-      parent: bundledQuery.parent!,
-      structuredQuery: bundledQuery.structuredQuery!
-    });
-    if (bundledQuery.limitType === 'LAST') {
-      return query.withLimitToLast(query.limit);
-    }
-    return query;
-  }
-
-  /** Encodes a NamedQuery proto object to a NamedQuery model object. */
-  fromProtoNamedQuery(namedQuery: bundleProto.NamedQuery): NamedQuery {
-    return {
-      name: namedQuery.name!,
-      query: this.fromBundledQuery(namedQuery.bundledQuery!),
-      readTime: this.remoteSerializer.fromVersion(namedQuery.readTime!)
-    };
-  }
-
-  /** Encodes a BundleMetadata proto object to a Bundle model object. */
-  fromBundleMetadata(metadata: bundleProto.BundleMetadata): Bundle {
-    return {
-      id: metadata.id!,
-      version: metadata.version!,
-      createTime: this.remoteSerializer.fromVersion(metadata.createTime!)
-    };
-  }
-=======
   // We can't store the resumeToken as a ByteString in IndexedDb, so we
   // convert it to a base64 string for storage.
   const resumeToken = targetData.resumeToken.toBase64();
@@ -350,7 +270,6 @@
     dbLastLimboFreeTimestamp,
     queryProto
   );
->>>>>>> 2bfa1853
 }
 
 /**
