--- conflicted
+++ resolved
@@ -225,12 +225,8 @@
   private readonly targetCache: IndexedDbTargetCache;
   private readonly indexManager: IndexedDbIndexManager;
   private readonly remoteDocumentCache: IndexedDbRemoteDocumentCache;
-<<<<<<< HEAD
   private readonly bundleCache: IndexedDbBundleCache;
-  private readonly webStorage: Storage;
-=======
   private readonly webStorage: Storage | null;
->>>>>>> 1791a9be
   readonly referenceDelegate: IndexedDbLruDelegate;
 
   constructor(
@@ -274,13 +270,8 @@
       this.serializer,
       this.indexManager
     );
-<<<<<<< HEAD
     this.bundleCache = new IndexedDbBundleCache(this.serializer);
-    if (platform.window && platform.window.localStorage) {
-      this.window = platform.window;
-=======
     if (this.window && this.window.localStorage) {
->>>>>>> 1791a9be
       this.webStorage = this.window.localStorage;
     } else {
       this.webStorage = null;
