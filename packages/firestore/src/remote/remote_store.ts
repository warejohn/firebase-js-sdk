--- conflicted
+++ resolved
@@ -446,6 +446,9 @@
    * `op` succeeds. Retries are scheduled with backoff using
    * `enqueueRetryable()`. If `op()` is not provided, IndexedDB access is
    * validated via a generic operation.
+   *
+   * The returned Promise is resolved once the network is disabled and before
+   * any retry attempt.
    */
   private async disableNetworkUntilRecovery(
     e: FirestoreError,
@@ -585,18 +588,19 @@
         const batch = await this.localStore.nextMutationBatch(
           lastBatchIdRetrieved
         );
-        if (batch !== null) {
+
+        if (batch === null) {
+          if (this.writePipeline.length === 0) {
+            this.writeStream.markIdle();
+          }
+          break;
+        } else {
           this.addToWritePipeline(batch);
-        } else {
-          break;
+          await this.fillWritePipeline();
         }
       } catch (e) {
         await this.disableNetworkUntilRecovery(e);
       }
-    }
-
-    if (this.writePipeline.length === 0) {
-      this.writeStream.markIdle();
     }
 
     if (this.shouldStartWriteStream()) {
@@ -655,19 +659,11 @@
     this.writeStream.writeHandshake();
   }
 
-<<<<<<< HEAD
-  private onWriteHandshakeComplete(): Promise<void> {
-=======
   private async onWriteHandshakeComplete(): Promise<void> {
->>>>>>> 9b322708
     // Send the write pipeline now that the stream is established.
     for (const batch of this.writePipeline) {
       this.writeStream.writeMutations(batch.mutations);
     }
-<<<<<<< HEAD
-    return Promise.resolve();
-=======
->>>>>>> 9b322708
   }
 
   private async onMutationResult(
@@ -682,26 +678,17 @@
     );
     const batch = this.writePipeline.shift()!;
     const success = MutationBatchResult.from(batch, commitVersion, results);
-<<<<<<< HEAD
     try {
       await this.syncEngine.applySuccessfulWrite(success);
     } catch (e) {
       await this.disableNetworkUntilRecovery(e, () =>
         this.syncEngine.applySuccessfulWrite(success)
       );
-      return;
     }
 
     // It's possible that with the completion of this mutation another
     // slot has freed up.
     await this.fillWritePipeline();
-=======
-    return this.syncEngine.applySuccessfulWrite(success).then(() => {
-      // It's possible that with the completion of this mutation another
-      // slot has freed up.
-      return this.fillWritePipeline();
-    });
->>>>>>> 9b322708
   }
 
   private async onWriteStreamClose(error?: FirestoreError): Promise<void> {
@@ -714,13 +701,8 @@
       );
     }
 
-<<<<<<< HEAD
-    // An error that occurs after the write handshake completes is an indication
-    // that the write operation itself failed.
-=======
     // If the write stream closed after the write handshake completes, a write
     // operation failed and we fail the pending operation.
->>>>>>> 9b322708
     if (error && this.writeStream.handshakeComplete) {
       // This error affects the actual write.
       await this.handleWriteError(error!);
@@ -752,7 +734,6 @@
         await this.disableNetworkUntilRecovery(e, () =>
           this.syncEngine.rejectFailedWrite(batch.batchId, error)
         );
-        return;
       }
 
       // It's possible that with the completion of this mutation
