--- conflicted
+++ resolved
@@ -27,32 +27,18 @@
     "@firebase/app-types": "0.x"
   },
   "dependencies": {
-<<<<<<< HEAD
-    "@firebase/component": "0.1.15",
-    "@firebase/installations": "0.4.13",
-    "@firebase/messaging-types": "0.4.5",
-    "@firebase/util": "0.2.50",
-=======
     "@firebase/installations": "0.4.14",
     "@firebase/messaging-types": "0.4.5",
     "@firebase/util": "0.2.50",
     "@firebase/component": "0.1.16",
->>>>>>> 340d715e
     "idb": "3.0.2",
     "tslib": "1.11.1"
   },
   "devDependencies": {
-<<<<<<< HEAD
-    "rollup": "2.7.6",
-    "rollup-plugin-typescript2": "0.27.0",
-    "ts-essentials": "6.0.7",
-    "typescript": "3.9.5"
-=======
     "rollup": "2.21.0",
     "rollup-plugin-typescript2": "0.27.1",
     "ts-essentials": "6.0.7",
     "typescript": "3.9.6"
->>>>>>> 340d715e
   },
   "repository": {
     "directory": "packages/messaging",
