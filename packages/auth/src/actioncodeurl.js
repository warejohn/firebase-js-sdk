--- conflicted
+++ resolved
@@ -60,13 +60,9 @@
     'continueUrl': uri.getParameterValue(
         fireauth.ActionCodeURL.QueryField.CONTINUE_URL) || null,
     'languageCode': uri.getParameterValue(
-<<<<<<< HEAD
-        fireauth.ActionCodeURL.QueryField.LANGUAGE_CODE) || null
-=======
         fireauth.ActionCodeURL.QueryField.LANGUAGE_CODE) || null,
     'tenantId': uri.getParameterValue(
         fireauth.ActionCodeURL.QueryField.TENANT_ID) || null
->>>>>>> 4ecd58ec
   });
 };
 
@@ -79,12 +75,8 @@
   CODE: 'oobCode',
   CONTINUE_URL: 'continueUrl',
   LANGUAGE_CODE: 'languageCode',
-<<<<<<< HEAD
-  MODE: 'mode'
-=======
   MODE: 'mode',
   TENANT_ID: 'tenantId'
->>>>>>> 4ecd58ec
 };
 
 
@@ -95,15 +87,11 @@
 fireauth.ActionCodeURL.ModeToOperationMap_ = {
   'recoverEmail': fireauth.ActionCodeInfo.Operation.RECOVER_EMAIL,
   'resetPassword': fireauth.ActionCodeInfo.Operation.PASSWORD_RESET,
-<<<<<<< HEAD
   'revertSecondFactorAddition':
       fireauth.ActionCodeInfo.Operation.REVERT_SECOND_FACTOR_ADDITION,
   'signIn': fireauth.ActionCodeInfo.Operation.EMAIL_SIGNIN,
   'verifyAndChangeEmail':
       fireauth.ActionCodeInfo.Operation.VERIFY_AND_CHANGE_EMAIL,
-=======
-  'signIn': fireauth.ActionCodeInfo.Operation.EMAIL_SIGNIN,
->>>>>>> 4ecd58ec
   'verifyEmail': fireauth.ActionCodeInfo.Operation.VERIFY_EMAIL
 };
 
