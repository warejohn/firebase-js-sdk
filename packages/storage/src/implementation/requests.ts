--- conflicted
+++ resolved
@@ -20,11 +20,7 @@
  */
 
 import { Metadata } from '../metadata';
-<<<<<<< HEAD
-import { ListResult } from '../list_result';
-=======
 import { ListResult } from '../list';
->>>>>>> a724f647
 
 import * as array from './array';
 import { AuthWrapper } from './authwrapper';
@@ -33,11 +29,7 @@
 import { FirebaseStorageError } from './error';
 import { Location } from './location';
 import * as MetadataUtils from './metadata';
-<<<<<<< HEAD
-import * as ListResultUtils from './list_result';
-=======
 import * as ListResultUtils from './list';
->>>>>>> a724f647
 import * as object from './object';
 import { RequestInfo } from './requestinfo';
 import * as type from './type';
@@ -73,15 +65,9 @@
   authWrapper: AuthWrapper
 ): (p1: XhrIo, p2: string) => ListResult {
   function handler(xhr: XhrIo, text: string): ListResult {
-<<<<<<< HEAD
-    let metadata = ListResultUtils.fromResourceString(authWrapper, text);
-    handlerCheck(metadata !== null);
-    return metadata as ListResult;
-=======
     const listResult = ListResultUtils.fromResourceString(authWrapper, text);
     handlerCheck(listResult !== null);
     return listResult as ListResult;
->>>>>>> a724f647
   }
   return handler;
 }
@@ -177,15 +163,10 @@
   pageToken?: string,
   maxResults?: number
 ): RequestInfo<ListResult> {
-<<<<<<< HEAD
-  var urlParams = {};
-  if (!location.isRoot) {
-=======
   let urlParams = {};
   if (location.isRoot) {
     urlParams['prefix'] = '';
   } else {
->>>>>>> a724f647
     urlParams['prefix'] = location.path + '/';
   }
   if (delimiter && delimiter.length > 0) {
@@ -197,30 +178,18 @@
   if (maxResults) {
     urlParams['maxResults'] = maxResults;
   }
-<<<<<<< HEAD
-  let urlPart = location.bucketOnlyServerUrl();
-  let url = UrlUtils.makeUrl(urlPart);
-  let method = 'GET';
-  let timeout = authWrapper.maxOperationRetryTime();
-  let requestInfo = new RequestInfo(
-=======
   const urlPart = location.bucketOnlyServerUrl();
   const url = UrlUtils.makeUrl(urlPart);
   const method = 'GET';
   const timeout = authWrapper.maxOperationRetryTime();
   const requestInfo = new RequestInfo(
->>>>>>> a724f647
     url,
     method,
     listHandler(authWrapper),
     timeout
   );
   requestInfo.urlParams = urlParams;
-<<<<<<< HEAD
-  requestInfo.errorHandler = objectErrorHandler(location);
-=======
   requestInfo.errorHandler = sharedErrorHandler(location);
->>>>>>> a724f647
   return requestInfo;
 }
 
