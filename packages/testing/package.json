--- conflicted
+++ resolved
@@ -17,13 +17,8 @@
   "dependencies": {
     "firebase": "7.6.2",
     "@firebase/logger": "0.1.33",
-<<<<<<< HEAD
-    "@firebase/util": "0.2.36",
+    "@firebase/util": "0.2.37",
     "@types/request": "2.48.4",
-=======
-    "@firebase/util": "0.2.37",
-    "@types/request": "2.48.3",
->>>>>>> e50a4e90
     "grpc": "1.24.2",
     "request": "2.88.0"
   },
